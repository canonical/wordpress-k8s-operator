# Copyright 2023 Canonical Ltd.
# See LICENSE file for licensing details.

# pylint: disable=protected-access,too-many-locals

"""Integration tests for WordPress charm."""

import io
import json
import secrets
import socket
import typing
import unittest.mock
import urllib.parse
from typing import Callable

import ops.model
import PIL.Image
import pytest
import requests
from juju.action import Action
from juju.application import Application
from juju.client._definitions import FullStatus
from juju.model import Model
from kubernetes import kubernetes
from pytest_operator.plugin import OpsTest

from charm import WordpressCharm
from cos import APACHE_PROMETHEUS_SCRAPE_PORT

from .constants import ACTIVE_STATUS_NAME, BLOCKED_STATUS_NAME
from .wordpress_client_for_test import WordpressClient


@pytest.mark.usefixtures("build_and_deploy")
@pytest.mark.asyncio
@pytest.mark.abort_on_fail
async def test_build_and_deploy(ops_test: OpsTest, application_name):
    """
    arrange: no pre-condition.
    act: build charm using charmcraft and deploy charm to test juju model.
    assert: building and deploying should success and status should be "blocked" since the
        database info hasn't been provided yet.
    """
    assert ops_test.model
    for unit in ops_test.model.applications[application_name].units:
        assert (
            unit.workload_status == BLOCKED_STATUS_NAME
        ), "status should be 'blocked' since the default database info is empty"

        assert (
            "Waiting for db" in unit.workload_status_message
        ), "status message should contain the reason why it's blocked"


@pytest.mark.abort_on_fail
async def test_mysql_config(
    db_from_config,
    ops_test: OpsTest,
    application_name,
    kube_core_client,
    pod_db_database,
    pod_db_user,
    pod_db_password,
):
    """
    arrange: after WordPress charm has been deployed, and a mysql pod is deployed in kubernetes.
    act: config the WordPress charm with the database configuration from a mysql pod.
    assert: WordPress should be active.
    """
    if not db_from_config:
        pytest.skip()
    assert ops_test.model
    application = ops_test.model.applications[application_name]
    await application.set_config(
        {
            "db_host": kube_core_client.read_namespaced_pod(
                name="mysql", namespace=ops_test.model_name
            ).status.pod_ip,
            "db_name": pod_db_database,
            "db_user": pod_db_user,
            "db_password": pod_db_password,
        }
    )
    await ops_test.model.wait_for_idle(status=ACTIVE_STATUS_NAME)
    app_status = ops_test.model.applications[application_name].status
    assert app_status == ACTIVE_STATUS_NAME, (
        "application status should be active once correct database connection info "
        "being provided via config"
    )


@pytest.mark.asyncio
@pytest.mark.abort_on_fail
async def test_mysql_relation(db_from_config: bool, ops_test: OpsTest, application_name):
    """
    arrange: after WordPress charm has been deployed.
    act: deploy a mariadb charm and add a relation between WordPress and mariadb.
    assert: WordPress should be active.
    """
    if db_from_config:
        pytest.skip()
    assert ops_test.model
    await ops_test.model.add_relation("wordpress", "mariadb:mysql")
    await ops_test.model.wait_for_idle(status=ACTIVE_STATUS_NAME)
    app_status = ops_test.model.applications[application_name].status
    assert app_status == ACTIVE_STATUS_NAME, (
        "application status should be active once correct database connection info "
        "being provided via relation"
    )


@pytest.mark.asyncio
@pytest.mark.abort_on_fail
async def test_mysql_database_relation(
    db_from_config: bool, model: Model, application_name: str, mysql: Application
):
    """
    arrange: after WordPress charm has been deployed.
    act: deploy a mysql charm and add a database relation between WordPress and mysql.
    assert: WordPress should be active.
    """
    if db_from_config:
        pytest.skip()
    await model.add_relation(f"{application_name}:database", f"{mysql.name}:database")
    await model.wait_for_idle(status=ACTIVE_STATUS_NAME)
    app_status = model.applications[application_name].status
    assert app_status == ACTIVE_STATUS_NAME, (
        "application status should be active once correct database connection info "
        "being provided via relation"
    )


@pytest.mark.asyncio
async def test_openstack_object_storage_plugin(
    model: Model,
    application_name,
    default_admin_password,
    unit_ip_list,
    swift_conn,
    swift_config,
):
    """
    arrange: after charm deployed, db relation established and openstack swift server ready.
    act: update charm configuration for openstack object storage plugin.
    assert: openstack object storage plugin should be installed after the config update and
        WordPress openstack swift object storage integration should be set up properly.
        After openstack swift plugin activated, an image file uploaded to one unit through
        WordPress media uploader should be accessible from all units.
    """
    if swift_config is None:
        pytest.skip("no openstack configuration provided, skip openstack swift plugin setup")
    application = model.applications[application_name]
    await application.set_config(
        {"wp_plugin_openstack-objectstorage_config": json.dumps(swift_config)}
    )
    await model.wait_for_idle(status=ACTIVE_STATUS_NAME)

    container = swift_config["bucket"]
    for idx, unit_ip in enumerate(unit_ip_list):
        image = PIL.Image.new("RGB", (500, 500), color=(idx, 0, 0))
        nonce = secrets.token_hex(8)
        filename = f"{nonce}.{unit_ip}.{idx}.jpg"
        image_buf = io.BytesIO()
        image.save(image_buf, format="jpeg")
        image = image_buf.getvalue()
        wordpress_client = WordpressClient(
            host=unit_ip, username="admin", password=default_admin_password, is_admin=True
        )
        image_urls = wordpress_client.upload_media(filename=filename, content=image)["urls"]
        swift_object_list = [
            o["name"] for o in swift_conn.get_container(container, full_listing=True)[1]
        ]
        assert any(
            nonce in f for f in swift_object_list
        ), "media files uploaded should be stored in swift object storage"
        source_url = min(image_urls, key=len)
        for image_url in image_urls:
            assert (
                requests.get(image_url, timeout=10).status_code == 200
            ), "the original image and resized images should be accessible from the WordPress site"
        for host in unit_ip_list:
            url_components = list(urllib.parse.urlsplit(source_url))
            url_components[1] = host
            url = urllib.parse.urlunsplit(url_components)
            assert (
                requests.get(url, timeout=10).content == image
            ), "image downloaded from WordPress should match the image uploaded"


@pytest.mark.asyncio
async def test_default_wordpress_themes_and_plugins(unit_ip_list, default_admin_password):
    """
    arrange: after WordPress charm has been deployed and db relation established.
    act: test default installed themes and plugins.
    assert: default plugins and themes should match default themes and plugins defined in charm.py.
    """
    for unit_ip in unit_ip_list:
        wordpress_client = WordpressClient(
            host=unit_ip, username="admin", password=default_admin_password, is_admin=True
        )
        assert set(wordpress_client.list_themes()) == set(
            WordpressCharm._WORDPRESS_DEFAULT_THEMES
        ), "themes installed on WordPress should match default themes defined in charm.py"
        assert set(wordpress_client.list_plugins()) == set(
            WordpressCharm._WORDPRESS_DEFAULT_PLUGINS
        ), "plugins installed on WordPress should match default plugins defined in charm.py"


@pytest.mark.asyncio
async def test_wordpress_functionality(unit_ip_list, default_admin_password):
    """
    arrange: after WordPress charm has been deployed and db relation established.
    act: test WordPress basic functionality (login, post, comment).
    assert: WordPress works normally as a blog site.
    """
    for unit_ip in unit_ip_list:
        WordpressClient.run_wordpress_functionality_test(
            host=unit_ip, admin_username="admin", admin_password=default_admin_password
        )


@pytest.mark.asyncio
async def test_wordpress_default_themes(unit_ip_list, get_theme_list_from_ip):
    """
    arrange: after WordPress charm has been deployed and db relation established.
    act: check installed WordPress themes.
    assert: all default themes should be installed.
    """
    for unit_ip in unit_ip_list:
        assert set(WordpressCharm._WORDPRESS_DEFAULT_THEMES) == set(
            get_theme_list_from_ip(unit_ip)
        ), "default themes installed should match default themes defined in WordpressCharm"


@pytest.mark.slow
@pytest.mark.asyncio
async def test_wordpress_install_uninstall_themes(
    model: Model,
    application_name: str,
    unit_ip_list: list[str],
    get_theme_list_from_ip: Callable[[str], list[str]],
):
    """
    arrange: after WordPress charm has been deployed and db relation established.
    act: change themes setting in config.
    assert: themes should be installed and uninstalled accordingly.
    """
    theme_change_list: typing.List[typing.Set[str]] = [
        {"twentyfifteen", "classic"},
        {"tt1-blocks", "twentyfifteen"},
        {"tt1-blocks"},
        {"twentyeleven"},
        set(),
    ]
    for themes in theme_change_list:
        application = model.applications[application_name]
        await application.set_config({"themes": ",".join(themes)})
        await model.wait_for_idle()

        for unit_ip in unit_ip_list:
            expected_themes = themes
            expected_themes.update(WordpressCharm._WORDPRESS_DEFAULT_THEMES)
            assert expected_themes == set(
                get_theme_list_from_ip(unit_ip)
            ), f"theme installed {themes} should match themes setting in config"


@pytest.mark.slow
@pytest.mark.asyncio
async def test_wordpress_theme_installation_error(model: Model, application_name):
    """
    arrange: after WordPress charm has been deployed and db relation established.
    act: install a nonexistent theme.
    assert: charm should switch to blocked state and the reason should be included in the status
        message.
    """
    invalid_theme = "invalid-theme-sgkeahrgalejr"
    await model.applications[application_name].set_config({"themes": invalid_theme})
    await model.wait_for_idle()

    for unit in model.applications[application_name].units:
        assert (
            unit.workload_status == BLOCKED_STATUS_NAME
        ), "status should be 'blocked' since the theme in themes config does not exist"

        assert (
            invalid_theme in unit.workload_status_message
        ), "status message should contain the reason why it's blocked"

    await model.applications[application_name].set_config({"themes": ""})
    await model.wait_for_idle()
    for unit in model.applications[application_name].units:
        assert (
            unit.workload_status == ACTIVE_STATUS_NAME
        ), "status should back to active after invalid theme removed from config"


@pytest.mark.slow
@pytest.mark.asyncio
async def test_wordpress_install_uninstall_plugins(
    model: Model,
    application_name: str,
    unit_ip_list: list[str],
    get_plugin_list_from_ip: Callable[[str], list[str]],
):
    """
    arrange: after WordPress charm has been deployed and db relation established.
    act: change plugins setting in config.
    assert: plugins should be installed and uninstalled accordingly.
    """
    plugin_change_list: typing.List[typing.Set[str]] = [
        {"classic-editor", "classic-widgets"},
        {"classic-editor"},
        {"classic-widgets"},
        set(),
    ]
    for plugins in plugin_change_list:
        application = model.applications[application_name]
        await application.set_config({"plugins": ",".join(plugins)})
        await model.wait_for_idle()

        for unit_ip in unit_ip_list:
            expected_plugins = plugins
            expected_plugins.update(WordpressCharm._WORDPRESS_DEFAULT_PLUGINS)
            assert expected_plugins == set(
                get_plugin_list_from_ip(unit_ip)
            ), f"plugin installed {plugins} should match plugins setting in config"


@pytest.mark.slow
@pytest.mark.asyncio
async def test_wordpress_plugin_installation_error(model: Model, application_name):
    """
    arrange: after WordPress charm has been deployed and db relation established.
    act: install a nonexistent plugin.
    assert: charm should switch to blocked state and the reason should be included in the status
        message.
    """
    invalid_plugin = "invalid-plugin-sgkeahrgalejr"
    await model.applications[application_name].set_config({"plugins": invalid_plugin})
    await model.wait_for_idle()

    for unit in model.applications[application_name].units:
        assert (
            unit.workload_status == BLOCKED_STATUS_NAME
        ), "status should be 'blocked' since the plugin in plugins config does not exist"

        assert (
            invalid_plugin in unit.workload_status_message
        ), "status message should contain the reason why it's blocked"

    await model.applications[application_name].set_config({"plugins": ""})
    await model.wait_for_idle()

    for unit in model.applications[application_name].units:
        assert (
            unit.workload_status == ACTIVE_STATUS_NAME
        ), "status should back to active after invalid plugin removed from config"


@pytest.mark.asyncio
async def test_ingress(
    model: Model,
    application_name: str,
):
    """
    arrange: after WordPress charm has been deployed and db relation established.
    act: deploy the nginx-ingress-integrator charm and create the relation between ingress charm
        and WordPress charm.
    assert: A Kubernetes ingress should be created and the ingress should accept HTTPS connections.
    """

    def gen_patch_getaddrinfo(host: str, resolve_to: str):
        """Generate patched getaddrinfo function.

        This function is used to generate a patched getaddrinfo function that will resolve to the
        resolve_to address without having to actually register a host.

        Args:
            host: intended hostname of a given application.
            resolve_to: destination address for host to resolve to.

        Returns:
            A patching function for getaddrinfo.
        """
        original_getaddrinfo = socket.getaddrinfo

        def patched_getaddrinfo(*args):
            """Patch getaddrinfo to point to desired ip address.

            Args:
                args: original arguments to getaddrinfo when creating network connection.

            Returns:
                Patched getaddrinfo function.
            """
            if args[0] == host:
                return original_getaddrinfo(resolve_to, *args[1:])
            return original_getaddrinfo(*args)

        return patched_getaddrinfo

<<<<<<< HEAD
    await model.add_relation(application_name, "ingress:ingress")
    await model.wait_for_idle(status=ACTIVE_STATUS_NAME)
=======
    assert ops_test.model
    await ops_test.model.add_relation(application_name, "ingress")
    # mypy has trouble to inferred types for variables that are initialized in subclasses.
    await ops_test.model.wait_for_idle(status=ops.model.ActiveStatus.name)  # type: ignore
>>>>>>> 508d1ace

    response = requests.get("http://127.0.0.1", headers={"Host": application_name}, timeout=5)
    assert (
        response.status_code == 200 and "wordpress" in response.text.lower()
    ), "Ingress should accept requests to WordPress and return correct contents"

    new_hostname = "wordpress.test"
    application = model.applications[application_name]
    await application.set_config({"blog_hostname": new_hostname})
    await model.wait_for_idle(status=ACTIVE_STATUS_NAME)
    with unittest.mock.patch.multiple(
        socket, getaddrinfo=gen_patch_getaddrinfo(new_hostname, "127.0.0.1")
    ):
        response = requests.get(f"https://{new_hostname}", timeout=5, verify=False)  # nosec
        assert (
            response.status_code == 200 and "wordpress" in response.text.lower()
        ), "Ingress should update the server name indication based routing after blog_hostname updated"


@pytest.mark.asyncio
async def test_ingress_modsecurity(
    model: Model,
    ops_test: OpsTest,
    application_name: str,
    kube_config: str,
):
    """
    arrange: WordPress charm is running and Nginx ingress integrator deployed and related to it.
    act: update the use_nginx_ingress_modsec WordPress charm config.
    assert: A Kubernetes ingress modsecurity should be enabled and proper rules should be set up
        for WordPress.
    """
    application = model.applications[application_name]
    await application.set_config({"use_nginx_ingress_modsec": "true"})
    await model.wait_for_idle(status=ACTIVE_STATUS_NAME)

    kubernetes.config.load_kube_config(config_file=kube_config)
    kube = kubernetes.client.NetworkingV1Api()

    def get_ingress_annotation():
        """Get ingress annotations from kubernetes.

        Returns:
            Nginx ingress annotations.
        """
        ingress_list = kube.list_namespaced_ingress(namespace=ops_test.model_name).items
        return ingress_list[0].metadata.annotations

    ingress_annotations = get_ingress_annotation()
    assert ingress_annotations["nginx.ingress.kubernetes.io/enable-modsecurity"] == "true"
    assert (
        ingress_annotations["nginx.ingress.kubernetes.io/enable-owasp-modsecurity-crs"] == "true"
    )
    assert (
        'SecAction "id:900130,phase:1,nolog,pass,t:none,setvar:tx.crs_exclusions_wordpress=1"\n'
        in ingress_annotations["nginx.ingress.kubernetes.io/modsecurity-snippet"]
    )


@pytest.mark.usefixtures("build_and_deploy")
@pytest.mark.requires_secret
@pytest.mark.asyncio
async def test_akismet_plugin(
    model: Model,
    application_name,
    default_admin_password,
    unit_ip_list,
    akismet_api_key,
):
    """
    arrange: after WordPress charm has been deployed, db relation established.
    act: update charm configuration for Akismet plugin.
    assert: Akismet plugin should be activated and spam detection function should be working.
    """
    await model.add_relation("wordpress", "mariadb:mysql")
    await model.wait_for_idle(status=ACTIVE_STATUS_NAME)

    application = model.applications[application_name]
    await application.set_config({"wp_plugin_akismet_key": akismet_api_key})
    await model.wait_for_idle()

    for unit_ip in unit_ip_list:
        wordpress_client = WordpressClient(
            host=unit_ip, username="admin", password=default_admin_password, is_admin=True
        )
        post = wordpress_client.create_post(secrets.token_hex(8), secrets.token_hex(8))
        wordpress_client.create_comment(
            post_id=post["id"], post_link=post["link"], content="akismet-guaranteed-spam"
        )
        wordpress_client.create_comment(
            post_id=post["id"], post_link=post["link"], content="test comment"
        )
        assert (
            len(wordpress_client.list_comments(status="spam", post_id=post["id"])) == 1
        ), "Akismet plugin should move the triggered spam comment to the spam section"
        assert (
            len(wordpress_client.list_comments(post_id=post["id"])) == 1
        ), "Akismet plugin should keep the normal comment"


@pytest.mark.usefixtures("build_and_deploy")
@pytest.mark.requires_secret
@pytest.mark.asyncio
async def test_openid_plugin(
    model: Model,
    application_name,
    unit_ip_list,
    openid_username,
    openid_password,
    launchpad_team,
):
    """
    arrange: after WordPress charm has been deployed, db relation established.
    act: update charm configuration for OpenID plugin.
    assert: A WordPress user should be created with correct roles according to the config.
    """
    application = model.applications[application_name]
    await application.set_config({"wp_plugin_openid_team_map": f"{launchpad_team}=administrator"})
    await model.wait_for_idle()

    for idx, unit_ip in enumerate(unit_ip_list):
        # wordpress-teams-integration has a bug causing desired roles not to be assigned to
        # the user when first-time login. Login twice by creating the WordPressClient client twice
        # for the very first time.
        for _ in range(2 if idx == 0 else 1):
            wordpress_client = WordpressClient(
                host=unit_ip,
                username=openid_username,
                password=openid_password,
                is_admin=True,
                use_launchpad_login=True,
            )
        assert (
            "administrator" in wordpress_client.list_roles()
        ), "An launchpad OpenID account should be associated with the WordPress admin user"


async def test_prometheus_integration(
    model: Model,
    prometheus: Application,
    application_name: str,
    unit_ip_list: list[str],
):
    """
    arrange: after WordPress charm has been deployed and relations established with prometheus.
    act: None.
    assert: prometheus metrics endpoint for prometheus is active and prometheus has active scrape
        targets.
    """
    await model.wait_for_idle(apps=[application_name, prometheus.name], status="active")

    for unit_ip in unit_ip_list:
        res = requests.get(f"http://{unit_ip}:{APACHE_PROMETHEUS_SCRAPE_PORT}", timeout=10)
        assert res.status_code == 200
    status: FullStatus = await model.get_status(filters=[prometheus.name])
    for unit in status.applications[prometheus.name].units.values():
        query_targets = requests.get(
            f"http://{unit.address}:9090/api/v1/targets", timeout=10
        ).json()
        assert len(query_targets["data"]["activeTargets"])


async def test_loki_integration(
    ops_test: OpsTest,
    model: Model,
    loki: Application,
    application_name: str,
    kube_core_client: kubernetes.client.CoreV1Api,
):
    """
    arrange: after WordPress charm has been deployed and relations established.
    act: loki charm joins relation
    assert: loki joins relation successfully, logs are being output to container and to files for
        loki to scrape.
    """
    await model.wait_for_idle(apps=[application_name, loki.name], status="active")

    status: FullStatus = await model.get_status(filters=[loki.name])
    for unit in status.applications[loki.name].units.values():
        series = requests.get(f"http://{unit.address}:3100/loki/api/v1/series", timeout=10).json()
        log_files = set(series_data["filename"] for series_data in series["data"])
        assert "/var/log/apache2/error.log" in log_files
        assert "/var/log/apache2/access.log" in log_files
        log_query = requests.get(
            f"http://{unit.address}:3100/loki/api/v1/query",
            timeout=10,
            params={"query": f'{{juju_application="{application_name}"}}'},
        ).json()
        assert len(log_query["data"]["result"])
    kube_log = kube_core_client.read_namespaced_pod_log(
        name=f"{application_name}-0", namespace=ops_test.model_name, container="wordpress"
    )
    assert kube_log


async def test_grafana_integration(
    model: Model,
    prometheus: Application,
    loki: Application,
    grafana: Application,
    application_name: str,
):
    """
    arrange: after WordPress charm has been deployed and relations established among cos.
    act: grafana charm joins relation
    assert: grafana wordpress dashboard can be found
    """
    await prometheus.relate("grafana-source", f"{grafana.name}:grafana-source")
    await loki.relate("grafana-source", f"{grafana.name}:grafana-source")
    await model.wait_for_idle(
        apps=[application_name, prometheus.name, loki.name, grafana.name], status="active"
    )

    action: Action = await grafana.units[0].run_action("get-admin-password")
    await action.wait()
    password = action.results["admin-password"]
    status: FullStatus = await model.get_status(filters=[grafana.name])
    for unit in status.applications[grafana.name].units.values():
        sess = requests.session()
        sess.post(
            f"http://{unit.address}:3000/login",
            json={
                "user": "admin",
                "password": password,
            },
        ).raise_for_status()
        datasources = sess.get(f"http://{unit.address}:3000/api/datasources", timeout=10).json()
        datasource_types = set(datasource["type"] for datasource in datasources)
        assert "loki" in datasource_types
        assert "prometheus" in datasource_types
        dashboards = sess.get(
            f"http://{unit.address}:3000/api/search",
            timeout=10,
            params={"query": "Wordpress Operator Overview"},
        ).json()
        assert len(dashboards)<|MERGE_RESOLUTION|>--- conflicted
+++ resolved
@@ -401,15 +401,8 @@
 
         return patched_getaddrinfo
 
-<<<<<<< HEAD
-    await model.add_relation(application_name, "ingress:ingress")
-    await model.wait_for_idle(status=ACTIVE_STATUS_NAME)
-=======
-    assert ops_test.model
-    await ops_test.model.add_relation(application_name, "ingress")
-    # mypy has trouble to inferred types for variables that are initialized in subclasses.
-    await ops_test.model.wait_for_idle(status=ops.model.ActiveStatus.name)  # type: ignore
->>>>>>> 508d1ace
+    await model.add_relation(application_name, "ingress")
+    await model.wait_for_idle(status=ACTIVE_STATUS_NAME)  # type: ignore
 
     response = requests.get("http://127.0.0.1", headers={"Host": application_name}, timeout=5)
     assert (
