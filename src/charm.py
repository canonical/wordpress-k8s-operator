#!/usr/bin/env python3

# Copyright 2023 Canonical Ltd.
# See LICENSE file for licensing details.

"""Charm for WordPress on kubernetes."""

import collections
import itertools
import json
import logging
import os
import re
import secrets
import string
import textwrap
import time
import traceback
from typing import Any, Union

import mysql.connector
import ops.charm
import ops.pebble
import yaml
from charms.grafana_k8s.v0.grafana_dashboard import GrafanaDashboardProvider
from charms.loki_k8s.v0.loki_push_api import LogProxyConsumer
from charms.nginx_ingress_integrator.v0.nginx_route import require_nginx_route
from charms.prometheus_k8s.v0.prometheus_scrape import MetricsEndpointProvider
from ops.charm import ActionEvent, CharmBase, LeaderElectedEvent, PebbleReadyEvent, StartEvent
from ops.framework import EventBase, StoredState
from ops.main import main
from ops.model import (
    ActiveStatus,
    BlockedStatus,
    MaintenanceStatus,
    RelationDataContent,
    WaitingStatus,
)
from ops.pebble import ExecProcess
from opslib.mysql import MySQLClient, MySQLDatabaseChangedEvent
from yaml import safe_load

import exceptions
import types_
from cos import APACHE_LOG_PATHS, PROM_EXPORTER_PEBBLE_CONFIG, WORDPRESS_SCRAPE_JOBS

# MySQL logger prints database credentials on debug level, silence it
logging.getLogger(mysql.connector.__name__).setLevel(logging.WARNING)
logger = logging.getLogger()


class WordpressCharm(CharmBase):
    """Charm for WordPress on kubernetes.

    Attrs:
        state: Persistent charm state used to store metadata after various events.
    """

    class _ReplicaRelationNotReady(Exception):
        """Replica databag was accessed before peer relations are established."""

    _WP_CONFIG_PATH = "/var/www/html/wp-config.php"
    _CONTAINER_NAME = "wordpress"
    _SERVICE_NAME = "wordpress"
    _WORDPRESS_USER = "www-data"
    _WORDPRESS_GROUP = "www-data"
    _WORDPRESS_DB_CHARSET = "utf8mb4"

    # Default themes and plugins are installed in oci image build time and defined in Dockerfile
    _WORDPRESS_DEFAULT_THEMES = [
        "fruitful",
        "launchpad",
        "light-wordpress-theme",
        "mscom",
        "thematic",
        "twentyeleven",
        "twentytwenty",
        "twentytwentyone",
        "twentytwentytwo",
        "ubuntu-cloud-website",
        "ubuntu-community-wordpress-theme/ubuntu-community",
        "ubuntu-community/ubuntu-community",
        "ubuntu-fi",
        "ubuntu-light",
        "ubuntustudio-wp/ubuntustudio-wp",
        "xubuntu-website/xubuntu-eighteen",
        "xubuntu-website/xubuntu-fifteen",
        "xubuntu-website/xubuntu-fourteen",
        "xubuntu-website/xubuntu-thirteen",
    ]

    _WORDPRESS_DEFAULT_PLUGINS = [
        "404page",
        "akismet",
        "all-in-one-event-calendar",
        "powerpress",
        "coschedule-by-todaymade",
        "elementor",
        "essential-addons-for-elementor-lite",
        "favicon-by-realfavicongenerator",
        "feedwordpress",
        "fruitful-shortcodes",
        "genesis-columns-advanced",
        "hello",
        "line-break-shortcode",
        "wp-mastodon-share",
        "no-category-base-wpml",
        "openid",
        "wordpress-launchpad-integration",
        "wordpress-teams-integration",
        "openstack-objectstorage-k8s",
        "post-grid",
        "redirection",
        "relative-image-urls",
        "rel-publisher",
        "safe-svg",
        "show-current-template",
        "simple-301-redirects",
        "simple-custom-css",
        "so-widgets-bundle",
        "social-media-buttons-toolbar",
        "svg-support",
        "syntaxhighlighter",
        "wordpress-importer",
        "wp-markdown",
        "wp-polls",
        "wp-font-awesome",
        "wp-lightbox-2",
        "wp-statistics",
        "xubuntu-team-members",
        "wordpress-seo",
    ]

    _DB_CHECK_INTERVAL = 1
    _DB_CHECK_TIMEOUT = 60

    state = StoredState()

    def __init__(self, *args, **kwargs):
        """Initialize the instance.

        Args:
            args: arguments passed into Charmbase superclass.
            kwargs: keyword arguments passed into Charmbase superclass.
        """
        super().__init__(*args, **kwargs)

        self.database = MySQLClient(self, "db")

        self.state.set_default(
            relation_db_host=None,
            relation_db_name=None,
            relation_db_user=None,
            relation_db_password=None,
            started=False,
        )

        self._require_nginx_route()
        self.metrics_endpoint = MetricsEndpointProvider(
            self,
            jobs=WORDPRESS_SCRAPE_JOBS,
        )
        self._logging = LogProxyConsumer(
            self, relation_name="logging", log_files=APACHE_LOG_PATHS, container_name="wordpress"
        )
        self._grafana_dashboards = GrafanaDashboardProvider(self)

        self.framework.observe(
            self.on.get_initial_password_action, self._on_get_initial_password_action
        )
        self.framework.observe(
            self.on.rotate_wordpress_secrets_action, self._on_rotate_wordpress_secrets_action
        )

        self.framework.observe(self.on.leader_elected, self._setup_replica_data)
        self.framework.observe(self.on.start, self._on_start)
        self.framework.observe(self.on.uploads_storage_attached, self._reconciliation)
        self.framework.observe(
            self.database.on.database_changed, self._on_relation_database_changed
        )
        self.framework.observe(self.on.config_changed, self._reconciliation)
        self.framework.observe(self.on.upgrade_charm, self._setup_replica_data)
        self.framework.observe(self.on.wordpress_pebble_ready, self._reconciliation)
        self.framework.observe(self.on["wordpress-replica"].relation_changed, self._reconciliation)
        self.framework.observe(self.database.on.database_changed, self._reconciliation)
        self.framework.observe(
            self.on.apache_prometheus_exporter_pebble_ready,
            self._on_apache_prometheus_exporter_pebble_ready,
        )

    def _on_start(self, _event: StartEvent):
        """Record if the start event is emitted."""
        self.state.started = True

<<<<<<< HEAD
    def _on_storage_attached(self, _event: StorageAttachedEvent):
        """Record if the storage for WordPress uploads dir is attached."""
        self.state.storage_attached = True

    def _require_nginx_route(self):
        """Require nginx-route relation based on current configuration."""
        use_modsec = self.model.config["use_nginx_ingress_modsec"]
        owasp_modsecurity_custom_rules = 'SecAction "id:900130,phase:1,nolog,pass,t:none,setvar:tx.crs_exclusions_wordpress=1"\n'
        require_nginx_route(
            charm=self,
            service_hostname=self.model.config["blog_hostname"] or self.app.name,
            service_name=self.app.name,
            service_port=80,
            owasp_modsecurity_crs=True if use_modsec else None,
            owasp_modsecurity_custom_rules=owasp_modsecurity_custom_rules if use_modsec else None,
        )
=======
    @property
    def ingress_config(self):
        """Create the ingress relation data based on current configuration."""
        blog_hostname = self.model.config["blog_hostname"] or self.app.name
        ingress_config = {
            "service-hostname": blog_hostname,
            "service-name": self.app.name,
            "service-port": "80",
        }
        if self.model.config["use_nginx_ingress_modsec"]:
            ingress_config["owasp-modsecurity-crs"] = True
            ingress_config[
                "owasp-modsecurity-custom-rules"
            ] = 'SecAction "id:900130,phase:1,nolog,pass,t:none,setvar:tx.crs_exclusions_wordpress=1"\n'
        return ingress_config

    def _update_ingress_config(self, _event):
        """Update the ingress relation when config changed.

        Args:
            _event: not used.
        """
        self.ingress.update_config(self.ingress_config)
>>>>>>> 793812ca

    def _on_get_initial_password_action(self, event: ActionEvent):
        """Handle the get-initial-password action.

        Args:
            event: Used for returning result or failure of action.
        """
        if self._replica_consensus_reached():
            default_admin_password = self._replica_relation_data().get("default_admin_password")
            event.set_results({"password": default_admin_password})
        else:
            logger.error("Action get-initial-password failed. Replica consensus not reached.")
            event.fail("Default admin password has not been generated yet.")

    def _on_rotate_wordpress_secrets_action(self, event: ActionEvent):
        """Handle the rotate-wordpress_secrets action.

        This action is for rotating the secrets of WordPress. The leader unit is the one handling
        the rotation by updating the application relation data. The followers will pick up the
        event and update the secrets via the application `relation_changed` event.

        Args:
            event: Used for returning result or failure of action.
        """
        if not self._replica_consensus_reached():
            logger.error(
                "Action on-rotate-wordpress-secrets failed. Replica consensus not reached."
            )
            event.fail("Secrets have not been initialized yet.")
            return

        if not self.unit.is_leader():
            event.fail(
                "This unit is not leader."
                " Use <application>/leader to specify the leader unit when running action."
            )
            return

        # Update the secrets in peer relation.
        replica_relation_data = self._replica_relation_data()
        wordpress_secrets = self._generate_wp_secret_keys()
        for secret_key, secret_value in wordpress_secrets.items():
            replica_relation_data[secret_key] = secret_value

        # Leader need to call `_reconciliation` manually.
        # Followers call it automatically due to relation_changed event.
        self._reconciliation(event)
        event.set_results({"result": "ok"})

    @staticmethod
    def _wordpress_secret_key_fields():
        """Field names of secrets required for instantiation of WordPress.

        These secrets are used by WordPress to enhance the security by encrypting information.

        Returns:
            Secret key fields required for WordPress to encrypt information.
        """
        return [
            "auth_key",
            "secure_auth_key",
            "logged_in_key",
            "nonce_key",
            # These salts are for cookies. They should not affect user passwords.
            "auth_salt",
            "secure_auth_salt",
            "logged_in_salt",
            "nonce_salt",
        ]

    def _generate_wp_secret_keys(self) -> dict[str, str]:
        """Generate random secure secrets for each secret required by WordPress.

        Returns:
            WordPress secret-value pairs.
        """

        def _wp_generate_password(length: int = 64) -> str:
            """Generate password.

            Args:
                length: Desired length of the password.

            Returns:
                Generated password.
            """
            characters = string.ascii_letters + "!@#$%^&*()" + "-_ []{}<>~`+=,.;:/?|"
            return "".join(secrets.choice(characters) for _ in range(length))

        wp_secrets = {
            field: _wp_generate_password() for field in self._wordpress_secret_key_fields()
        }
        wp_secrets["default_admin_password"] = secrets.token_urlsafe(32)
        return wp_secrets

    def _replica_relation_data(self) -> RelationDataContent:
        """Retrieve data shared with WordPress peers (replicas).

        The relation data content object is used to share (read and write) necessary secret data
        used by WordPress to enhance security and must be synchronized.

        Raises:
            _ReplicaRelationNotReady: if replica relation is not established.

        Returns:
            Read/Write-able mapping for WordPress application shared among its replicas.
        """
        relation = self.model.get_relation("wordpress-replica")
        if relation is None:
            raise self._ReplicaRelationNotReady(
                "Access replica peer relation data before relation established"
            )
        return relation.data[self.app]

    def _replica_consensus_reached(self):
        """Test if the synchronized data required for WordPress replication are initialized.

        Returns:
            True if the initialization of synchronized data has finished, else False.
        """
        fields = self._wordpress_secret_key_fields()
        try:
            replica_data = self._replica_relation_data()
        except self._ReplicaRelationNotReady:
            return False
        return all(replica_data.get(f) for f in fields)

    def _setup_replica_data(self, _event: LeaderElectedEvent) -> None:
        """Initialize the synchronized data required for WordPress replication.

        Only the leader can update the data shared with all replicas. Leader should check if
        the data exist when leadership is established, generate required data and set it in
        the peer relation if not.

        Args:
            _event: required by ops framework, not used.
        """
        if not self._replica_consensus_reached() and self.unit.is_leader():
            replica_relation_data = self._replica_relation_data()
            new_replica_data = self._generate_wp_secret_keys()
            for secret_key, secret_value in new_replica_data.items():
                replica_relation_data[secret_key] = secret_value

    def _on_relation_database_changed(self, event: MySQLDatabaseChangedEvent) -> None:
        """Handle db relation changes (data changes/relation breaks).

        This method will set all db relation related states ``relation_db_*`` when db relation
        changes and will reset all that to ``None`` after db relation is broken.

        Args:
            event: An instance of opslib.mysql.MySQLDatabaseChangedEvent represents the new
                database connection information.
        """
        self.state.relation_db_host = event.host
        self.state.relation_db_name = event.database
        self.state.relation_db_user = event.user
        self.state.relation_db_password = event.password

    def _gen_wp_config(self):
        """Generate the wp-config.php file WordPress needs based on charm config and relations.

        This method will not check the validity of the configuration or current state,
        unless they are security related, in that case, an exception will be raised.

        Returns:
            The content of wp-config.php file in string.
        """
        wp_config = [
            textwrap.dedent(
                """\
            <?php
            # This file is managed by Juju. Do not make local changes.
            if (strpos($_SERVER['HTTP_X_FORWARDED_PROTO'], 'https') !== false) {
                $_SERVER['HTTPS']='on';
            }
            $table_prefix = 'wp_';
            $_w_p_http_protocol = 'http://';
            if (!empty($_SERVER['HTTPS']) && 'off' != $_SERVER['HTTPS']) {
                $_w_p_http_protocol = 'https://';
            }
            define( 'WP_PLUGIN_URL', $_w_p_http_protocol . $_SERVER['HTTP_HOST'] . '/wp-content/plugins' );
            define( 'WP_CONTENT_URL', $_w_p_http_protocol . $_SERVER['HTTP_HOST'] . '/wp-content' );
            define( 'WP_SITEURL', $_w_p_http_protocol . $_SERVER['HTTP_HOST'] );
            define( 'WP_URL', $_w_p_http_protocol . $_SERVER['HTTP_HOST'] );
            define( 'WP_HOME', $_w_p_http_protocol . $_SERVER['HTTP_HOST'] );"""
            )
        ]

        # database info in config takes precedence over database info provided by relations
        database_info = self._current_effective_db_info()
        for db_key, db_value in database_info.items():
            wp_config.append(f"define( '{db_key.upper()}', '{db_value}' );")

        wp_config.append(f"define( 'DB_CHARSET',  '{self._WORDPRESS_DB_CHARSET}' );")

        replica_relation_data = self._replica_relation_data()
        for secret_key in self._wordpress_secret_key_fields():
            secret_value = replica_relation_data[secret_key]
            wp_config.append(f"define( '{secret_key.upper()}', '{secret_value}' );")

        # make WordPress immutable, user can not install or update any plugins or themes from
        # admin panel and all updates are disabled
        wp_config.append("define( 'DISALLOW_FILE_MODS', true );")
        wp_config.append("define( 'AUTOMATIC_UPDATER_DISABLED', true );")

        wp_config.append("define( 'WP_CACHE', true );")
        wp_config.append(
            textwrap.dedent(
                """\
                if ( ! defined( 'ABSPATH' ) ) {
                    define( 'ABSPATH', __DIR__ . '/' );
                }

                /** Sets up WordPress vars and included files. */
                require_once ABSPATH . 'wp-settings.php';
                """
            )
        )
        return "\n".join(wp_config)

    def _container(self):
        """Get the WordPress workload container.

        Returns:
            The pebble instance of the WordPress container.
        """
        return self.unit.get_container(self._CONTAINER_NAME)

    def _wordpress_service_exists(self) -> bool:
        """Check if the WordPress pebble layer exists.

        Returns:
            True if WordPress layer already exists, else False.
        """
        return self._SERVICE_NAME in self._container().get_plan().services

    def _stop_server(self) -> None:
        """Stop WordPress (apache) server, this operation is idempotent."""
        logger.info("Ensure WordPress (apache) server is down")
        if (
            self._wordpress_service_exists()
            and self._container().get_service(self._SERVICE_NAME).is_running()
        ):
            self._container().stop(self._SERVICE_NAME)

    def _run_cli(
        self,
        cmd: list[str],
        user: Union[str, None] = None,
        group: Union[str, None] = None,
        working_dir: Union[str, None] = None,
        combine_stderr: bool = False,
        timeout: int = 60,
    ) -> types_.CommandExecResult:
        """Execute a command in WordPress container.

        Args:
            cmd (List[str]): The command to be executed.
            user (str): Username to run this command as, use root when not provided.
            group (str): Name of the group to run this command as, use root when not provided.
            working_dir (str):  Working dir to run this command in, use home dir if not provided.
            combine_stderr (bool): Redirect stderr to stdout, when enabled, stderr in the result
                will always be empty.
            timeout (int): Set a timeout for the running program in seconds. Default is 60 seconds.
                ``TimeoutError`` will be raised if timeout exceeded.

        Returns:
            A named tuple with three fields: return code, stdout and stderr. Stdout and stderr are
            both string.
        """
        Result = collections.namedtuple("CommandExecResult", "return_code stdout stderr")
        process: ExecProcess = self._container().exec(
            cmd,
            user=user,
            group=group,
            working_dir=working_dir,
            combine_stderr=combine_stderr,
            timeout=timeout,
        )
        try:
            stdout, stderr = process.wait_output()
            result = types_.CommandExecResult(return_code=0, stdout=stdout, stderr=stderr)
        except ops.pebble.ExecError as error:
            result = Result(error.exit_code, error.stdout, error.stderr)
        return_code = result.return_code
        if combine_stderr:
            logger.debug(
                "Run command: %s return code %s\noutput: %s", cmd, return_code, result.stdout
            )
        else:
            logger.debug(
                "Run command: %s, return code %s\nstdout: %s\nstderr:%s",
                cmd,
                return_code,
                result.stdout,
                result.stderr,
            )
        return result

    def _run_wp_cli(
        self, cmd: list[str], timeout: int = 60, combine_stderr: bool = False
    ) -> types_.CommandExecResult:
        """Execute a wp-cli command, this is a wrapper of :meth:`charm.WordpressCharm._run_cli`.

        See :meth:`charm.WordpressCharm._run_cli` for documentation of the arguments and return
        value.

        Args:
            cmd: WordPress command to execute.
            timeout: timeout in seconds for the execution of command.
            combine_stderr: Redirect stderr to stdout, when enabled, stderr in the result
                will always be empty.

        Returns:
            Result of executed command in WordPress. See :meth:`charm.WordpressCharm._run_cli`.
        """
        result = self._run_cli(
            cmd,
            user=self._WORDPRESS_USER,
            group=self._WORDPRESS_GROUP,
            working_dir="/var/www/html",
            combine_stderr=combine_stderr,
            timeout=timeout,
        )
        return result

    def _wrapped_run_wp_cli(
        self, cmd: list[str], timeout: int = 60, error_message: Union[str, None] = None
    ) -> types_.ExecResult:
        """Run wp cli command and return the result as ``types_.ExecResult``.

        Stdout and stderr are discarded, the result field of ExecResult is always none. The
        execution is considered success if return code is 0. The message field will be generated
        automatically based on command if ``error_message`` is not provided.

        Args:
            cmd (List[str]): The command to be executed.
            timeout (int): Set a timeout for the running program, in seconds,
                default is 60 seconds. ``TimeoutError`` will be raised if timeout exceeded.
            error_message (str): message in the return result if the command failed, if None,
                a default error message will be provided in the result.

        Returns:
            A named tuple with three fields: success, result and message. ``success`` will be True
            if the command succeed. ``result`` will always be None and ``message`` represents the
            error message, in case of success, it will be empty.
        """
        result = self._run_wp_cli(cmd=cmd, timeout=timeout, combine_stderr=True)
        if result.return_code != 0:
            return types_.ExecResult(
                success=False,
                result=None,
                message=f"command {cmd} failed" if not error_message else error_message,
            )
        return types_.ExecResult(success=True, result=None, message="")

    def _wp_is_installed(self):
        """Check if WordPress is installed (check if WordPress related tables exist in database).

        Returns:
            True if WordPress is installed in the current connected database.
        """
        logger.debug("Check if WordPress is installed")
        return self._run_wp_cli(["wp", "core", "is-installed"]).return_code == 0

    def _current_effective_db_info(self):
        """Get the current effective db connection information.

        Database info in config takes precedence over database info provided by relations.
        Return value is a dict containing four keys (DB_HOST, DB_NAME, DB_USER, DB_PASSWORD)

        Returns:
            A dict containing four keys "db_host", "db_name", "db_user" and "db_password". All
            values are string.
        """
        database_info = {
            key.upper(): self.model.config[key]
            for key in ["db_host", "db_name", "db_user", "db_password"]
        }
        if any(not value for value in database_info.values()):
            database_info = {
                key.upper(): getattr(self.state, f"relation_{key}")
                for key in ["db_host", "db_name", "db_user", "db_password"]
            }
        return database_info

    def _test_database_connectivity(self):
        """Test the connectivity of the current database config/relation.

        Returns:
            A tuple of connectivity as bool and error message as str, error message will be
            an empty string if charm can connect to the database.
        """
        db_info = self._current_effective_db_info()
        try:
            # TODO: add database charset check later
            cnx = mysql.connector.connect(
                host=db_info["DB_HOST"],
                database=db_info["DB_NAME"],
                user=db_info["DB_USER"],
                password=db_info["DB_PASSWORD"],
                charset="latin1",
            )
            cnx.close()
            return True, ""
        except mysql.connector.Error as err:
            if err.errno < 0:
                logger.debug("MySQL connection test failed, traceback: %s", traceback.format_exc())
            return False, f"MySQL error {err.errno}"

    def _wp_install_cmd(self):
        """Generate wp-cli command used to install WordPress on database.

        Returns:
            Wp-cli WordPress install command, a list of strings.
        """
        initial_settings = yaml.safe_load(self.model.config["initial_settings"])
        admin_user = initial_settings.get("user_name", "admin_username")
        admin_email = initial_settings.get("admin_email", "name@example.com")
        default_admin_password = self._replica_relation_data()["default_admin_password"]
        admin_password = initial_settings.get("admin_password", default_admin_password)
        return [
            "wp",
            "core",
            "install",
            "--url=localhost",
            f"--title=The {self.model.config['blog_hostname'] or self.app.name} Blog",
            f"--admin_user={admin_user}",
            f"--admin_email={admin_email}",
            f"--admin_password={admin_password}",
        ]

    def _wp_install(self):
        """Install WordPress (create WordPress required tables in DB).

        Raises:
            WordPressInstallError: if WordPress installation fails.
        """
        logger.info("Install WordPress, create WordPress related table in the database")
        self.unit.status = ops.model.MaintenanceStatus("Initializing WordPress DB")
        process = self._run_wp_cli(self._wp_install_cmd(), combine_stderr=True, timeout=60)
        if process.return_code != 0:
            logger.error("WordPress installation failed: %s", process.stdout)
            raise exceptions.WordPressInstallError("check logs for more information")

    def _init_pebble_layer(self):
        """Ensure WordPress layer exists in pebble."""
        logger.debug("Ensure WordPress layer exists in pebble")
        layer = {
            "summary": "WordPress layer",
            "description": "WordPress server",
            "services": {
                self._SERVICE_NAME: {
                    "override": "replace",
                    "summary": "WordPress server (apache)",
                    "command": "apache2ctl -D FOREGROUND",
                }
            },
            "checks": {
                "wordpress-ready": {
                    "override": "replace",
                    "level": "alive",
                    "http": {"url": "http://localhost/index.php"},
                },
            },
        }
        self._container().add_layer("wordpress", layer, combine=True)

    def _start_server(self):
        """Start WordPress (apache) server. On leader unit, also make sure WordPress is installed.

        Check if the pebble layer has been added, then check the installation status of WordPress,
        finally start the server. The installation process only run on the leader unit. This
        operation is idempotence.

        Raises:
            WordPressBlockedStatusException: If unrecoverable error happens.
            FileNotFoundError: if WordPress configuration file does not exist.
        """
        logger.info("Ensure WordPress server is up")
        if self.unit.is_leader():
            msg = ""
            for _ in range(max(1, self._DB_CHECK_TIMEOUT // self._DB_CHECK_INTERVAL)):
                success, msg = self._test_database_connectivity()
                if success:
                    break
                time.sleep(self._DB_CHECK_INTERVAL)
            else:
                raise exceptions.WordPressBlockedStatusException(msg)

            if not self._wp_is_installed():
                self._wp_install()
        else:
            for _ in range(60):
                if self._wp_is_installed():
                    break
                self.unit.status = WaitingStatus("Waiting for leader unit to initialize database")
                time.sleep(5)
            else:
                raise exceptions.WordPressBlockedStatusException(
                    "leader unit failed to initialize WordPress database in given time."
                )
        if self._current_wp_config() is None:
            # For security reasons, never start WordPress server if wp-config.php not exists
            raise FileNotFoundError(
                "required file (wp-config.php) for starting WordPress server does not exists"
            )
        self._init_pebble_layer()
        if not self._container().get_service(self._SERVICE_NAME).is_running():
            self._container().start(self._SERVICE_NAME)

    def _current_wp_config(self):
        """Retrieve the current version of wp-config.php from server, return None if not exists.

        Returns:
            The content of the current wp-config.php file, str.
        """
        wp_config_path = self._WP_CONFIG_PATH
        container = self._container()
        if container.exists(wp_config_path):
            return self._container().pull(wp_config_path).read()
        return None

    def _push_wp_config(self, wp_config: str) -> None:
        """Update the content of wp-config.php on server.

        Write the wp-config.php file in :attr:`charm.WordpressCharm._WP_CONFIG_PATH`.

        Args:
            wp_config (str): the content of wp-config.php file.
        """
        logger.info("Update wp-config.php content in container")
        self._container().push(
            self._WP_CONFIG_PATH,
            wp_config,
            user=self._WORDPRESS_USER,
            group=self._WORDPRESS_GROUP,
            permissions=0o600,
        )

    def _core_reconciliation(self) -> None:
        """Reconciliation process for the WordPress core services, returns True if successful.

        It will fail under the following two circumstances:
          - Peer relation data not ready
          - Config doesn't provide valid database information and db relation hasn't
            been established

        It will check if the current wp-config.php file matches the desired config.
        If not, update the wp-config.php file.

        It will also check if WordPress is installed (WordPress-related tables exist in db).
        If not, install WordPress (create WordPress required tables in db).

        If any update is needed, it will stop the apache server first to prevent any requests
        during the update for security reasons.

        Raises:
            WordPressWaitingStatusException: if replication data has not been synchronized yet.
            WordPressBlockedStatusException: if database relation/config has not been set yet.
        """
        logger.info("Start core reconciliation process")
        if not self._replica_consensus_reached():
            logger.info("Core reconciliation terminates early, replica consensus is not ready")
            self._stop_server()
            raise exceptions.WordPressWaitingStatusException("Waiting for unit consensus")
        available_db_config = tuple(
            key
            for key in ("db_host", "db_name", "db_user", "db_password")
            if self.model.config[key]
        )
        available_db_relation = tuple(
            key
            for key in ("db_host", "db_name", "db_user", "db_password")
            if getattr(self.state, f"relation_{key}")
        )
        if len(available_db_config) != 4 and len(available_db_relation) != 4:
            logger.info(
                "Core reconciliation terminated early due to db info missing, "
                "available from config: %s, available from relation: %s",
                available_db_config,
                available_db_relation,
            )
            self._stop_server()
            raise exceptions.WordPressBlockedStatusException("Waiting for db relation/config")
        wp_config = self._gen_wp_config()
        if wp_config != self._current_wp_config():
            logger.info("Changes detected in wp-config.php, updating")
            self._stop_server()
            self._push_wp_config(wp_config)
        self._start_server()
        logger.info("Wait until the pebble container exists")

    def _check_addon_type(self, addon_type: str) -> None:
        """Check if addon_type is one of the accepted addon types (theme/plugin).

        Args:
            addon_type: type of WordPress addon, can be either "theme" or "plugin".

        Raises:
            ValueError: if addon_type is not one of theme/plugin.
        """
        if addon_type not in ("theme", "plugin"):
            raise ValueError(f"Addon type unknown {repr(addon_type)}, accept: (theme, plugin)")

    def _wp_addon_list(self, addon_type: str):
        """List all installed WordPress addons.

        Args:
            addon_type (str): ``"theme"`` or ``"plugin"``

        Returns:
            A named tuple with three fields: success, result and message. If list command failed,
            success will be False, result will be None and message will be the error message.
            Other than that, success will be True, message will be empty and result will be a list
            of dicts represents the status of currently installed addons. Each dict contains four
            keys: name, status, update and version.
        """
        self._check_addon_type(addon_type)
        process = self._run_wp_cli(["wp", addon_type, "list", "--format=json"], timeout=600)
        if process.return_code != 0:
            return types_.ExecResult(
                success=False, result=None, message=f"wp {addon_type} list command failed"
            )
        try:
            return types_.ExecResult(success=True, result=json.loads(process.stdout), message="")
        except json.decoder.JSONDecodeError:
            return types_.ExecResult(
                success=False,
                result=None,
                message=f"wp {addon_type} list command failed, stdout is not json",
            )

    def _wp_addon_install(self, addon_type: str, addon_name: str) -> types_.ExecResult:
        """Install WordPress addon (plugin/theme).

        Args:
            addon_type (str): ``"theme"`` or ``"plugin"``.
            addon_name (str): name of the addon that needs to be installed.

        Returns:
            Result of installation command.
        """
        self._check_addon_type(addon_type)
        if addon_type == "theme":
            # --force will overwrite any installed version of the theme,
            # without prompting for confirmation
            cmd = ["wp", "theme", "install", addon_name, "--force"]
        else:
            cmd = ["wp", "plugin", "install", addon_name]
        return self._wrapped_run_wp_cli(cmd, timeout=600)

    def _wp_addon_uninstall(self, addon_type: str, addon_name: str) -> types_.ExecResult:
        """Uninstall WordPress addon (theme/plugin).

        Args:
            addon_type (str): ``"theme"`` or ``"plugin"``.
            addon_name (str): name of the addon that needs to be uninstalled.

        Returns:
            Result of uninstallation command.
        """
        self._check_addon_type(addon_type)
        if addon_type == "theme":
            cmd = ["wp", "theme", "delete", addon_name, "--force"]
        else:
            cmd = ["wp", "plugin", "uninstall", addon_name, "--deactivate"]
        return self._wrapped_run_wp_cli(cmd, timeout=600)

    def _addon_reconciliation(self, addon_type: str) -> None:
        """Reconciliation process for WordPress addons (theme/plugin).

        Install and uninstall themes/plugins to match the themes/plugins setting in config.

        Args:
            addon_type (str): ``"theme"`` or ``"plugin"``.

        Raises:
            WordPressBlockedStatusException: if reconcilliation of an addon is unsuccessful.
        """
        self._check_addon_type(addon_type)
        logger.info("Start %s reconciliation process", addon_type)
        current_installed_addons = set(t["name"] for t in self._wp_addon_list(addon_type).result)
        logger.debug("Currently installed %s %s", addon_type, current_installed_addons)
        addons_in_config = [
            t.strip() for t in self.model.config[f"{addon_type}s"].split(",") if t.strip()
        ]
        default_addons = (
            self._WORDPRESS_DEFAULT_THEMES
            if addon_type == "theme"
            else self._WORDPRESS_DEFAULT_PLUGINS
        )
        desired_addons = set(itertools.chain(addons_in_config, default_addons))
        install_addons = desired_addons - current_installed_addons
        uninstall_addons = current_installed_addons - desired_addons
        for addon in install_addons:
            logger.info("Install %s: %s", addon_type, repr(addon))
            result = self._wp_addon_install(addon_type=addon_type, addon_name=addon)
            if not result.success:
                raise exceptions.WordPressBlockedStatusException(
                    f"failed to install {addon_type} {repr(addon)}"
                )
        for addon in uninstall_addons:
            logger.info("Uninstall %s: %s", addon_type, repr(addon))
            result = self._wp_addon_uninstall(addon_type=addon_type, addon_name=addon)
            if not result.success:
                raise exceptions.WordPressBlockedStatusException(
                    f"failed to uninstall {addon_type} {repr(addon)}"
                )

    def _theme_reconciliation(self) -> None:
        """Reconciliation process for WordPress themes.

        Install and uninstall themes to match the themes setting in config.
        """
        self._addon_reconciliation("theme")

    def _wp_option_update(
        self, option: str, value: Union[str, dict], format_: str = "plaintext"
    ) -> types_.ExecResult:
        """Create or update a WordPress option value.

        If the option does not exist, wp option update will create one.

        Args:
            option (str): WordPress option name.
            value (Union[str, dict]): WordPress option value. If the format is ``"plaintext"``,
                then it's a str. If the format is ``"json"``, the value should be a json compatible
                dict.
            format_ (str): ``"plaintext"`` or ``"json"``

        Returns:
            An instance of :attr:`types_.ExecResult`.
        """
        return self._wrapped_run_wp_cli(
            ["wp", "option", "update", option, value, f"--format={format_}"]
        )

    def _wp_option_delete(self, option: str) -> types_.ExecResult:
        """Delete a WordPress option.

        It's not an error to delete a non-existent option (it's a warning though).

        Args:
            option (str): option name.

        Returns:
            An instance of :attr:`types_.ExecResult`.
        """
        return self._wrapped_run_wp_cli(["wp", "option", "delete", option])

    def _wp_plugin_activate(self, plugin: str) -> types_.ExecResult:
        """Activate a WordPress plugin.

        Args:
            plugin (str): plugin slug.

        Returns:
            An instance of :attr:`types_.ExecResult`.
        """
        logger.info("activate plugin %s", repr(plugin))
        return self._wrapped_run_wp_cli(["wp", "plugin", "activate", plugin])

    def _wp_plugin_deactivate(self, plugin: str) -> types_.ExecResult:
        """Deactivate a WordPress plugin.

        Args:
            plugin (str): plugin slug.

        Returns:
            An instance of :attr:`types_.ExecResult`.
        """
        logger.info("deactivate plugin %s", repr(plugin))
        return self._wrapped_run_wp_cli(["wp", "plugin", "deactivate", plugin])

    def _perform_plugin_activate_or_deactivate(
        self, plugin: str, action: str
    ) -> types_.ExecResult:
        """Activate a WordPress plugin or deactivate a WordPress plugin.

        It's not an error to activate an active plugin or deactivate an inactive plugin.

        Args:
            plugin (str): plugin slug.
            action (str): ``"activate"`` or ``"deactivate"``

        Raises:
            ValueError: if invalid plugin action was input.

        Returns:
            An instance of :attr:`types_.ExecResult`.
        """
        if action not in ("activate", "deactivate"):
            raise ValueError(
                f"Unknown activation_status {repr(action)}, " "accept (activate, deactivate)"
            )
        current_plugins = self._wp_addon_list("plugin")
        if not current_plugins.success:
            return types_.ExecResult(
                success=False,
                result=None,
                message=f"failed to list installed plugins while {action} plugin {plugin}",
            )
        current_plugins = current_plugins.result
        current_plugins_activate_status = {p["name"]: p["status"] for p in current_plugins}

        if plugin not in current_plugins_activate_status:
            return types_.ExecResult(
                success=False, result=None, message=f"{action} a non-existent plugin {plugin}"
            )
        is_active = current_plugins_activate_status[plugin] == "active"
        target_activation_status = action == "activate"

        if is_active != target_activation_status:
            if action == "activate":
                result = self._wp_plugin_activate(plugin)
            else:
                result = self._wp_plugin_deactivate(plugin)
            if not result.success:
                return types_.ExecResult(
                    success=False, result=None, message=f"failed to {action} plugin {plugin}"
                )
        return types_.ExecResult(success=True, result=None, message="")

    def _activate_plugin(
        self, plugin: str, options: dict[str, Union[str, dict]]
    ) -> types_.ExecResult:
        """Activate a WordPress plugin and set WordPress options after activation.

        Args:
            plugin (str): plugin slug.
            options (Dict[str, Union[str, dict])): options related to the plugin, if the value is
                a string, it will be passed as plaintext, else if the value is a dict, the option
                value will be passed as json.

        Returns:
            An instance of :attr:`types_.ExecResult`.
        """
        activate_result = self._perform_plugin_activate_or_deactivate(plugin, "activate")
        if not activate_result.success:
            return activate_result
        for option, value in options.items():
            if isinstance(value, dict):
                option_update_result = self._wp_option_update(
                    option=option, value=json.dumps(value), format_="json"
                )
            else:
                option_update_result = self._wp_option_update(option=option, value=value)
            if not option_update_result.success:
                return types_.ExecResult(
                    success=False,
                    result=None,
                    message=f"failed to update option {option} after activating plugin {plugin}",
                )
        return types_.ExecResult(success=True, result=None, message="")

    def _deactivate_plugin(self, plugin: str, options: list[str]) -> types_.ExecResult:
        """Deactivate a WordPress plugin and delete WordPress options after deactivation.

        Args:
            plugin: plugin slug.
            options: options related to the plugin that need to be removed.

        Returns:
            An instance of :attr:`types_.ExecResult`.
        """
        deactivate_result = self._perform_plugin_activate_or_deactivate(plugin, "deactivate")
        if not deactivate_result.success:
            return deactivate_result
        for option in options:
            option_update_result = self._wp_option_delete(option)
            if not option_update_result.success:
                return types_.ExecResult(
                    success=False,
                    result=None,
                    message=f"failed to delete option {option} after deactivating plugin {plugin}",
                )
        return types_.ExecResult(success=True, result=None, message="")

    def _plugin_akismet_reconciliation(self) -> None:
        """Reconciliation process for the akismet plugin.

        Raises:
            WordPressBlockedStatusException: if askimet plugin reconciliation process fails.
        """
        akismet_key = self.model.config["wp_plugin_akismet_key"].strip()
        if not akismet_key:
            result = self._deactivate_plugin(
                "akismet",
                ["akismet_strictness", "akismet_show_user_comments_approved", "wordpress_api_key"],
            )
        else:
            result = self._activate_plugin(
                "akismet",
                {
                    "akismet_strictness": "0",
                    "akismet_show_user_comments_approved": "0",
                    "wordpress_api_key": akismet_key,
                },
            )
        if not result.success:
            raise exceptions.WordPressBlockedStatusException(
                f"Unable to config akismet plugin, {result.message}"
            )

    def _wp_eval(self, php_code: str):
        """Execute arbitrary PHP code.

        Args:
            php_code: PHP code to be executed.

        Returns:
            An instance of :attr:`types_.ExecResult`.
        """
        return self._wrapped_run_wp_cli(["wp", "eval", php_code])

    @staticmethod
    def _encode_openid_team_map(team_map: str) -> str:
        """Convert wp_plugin_openid_team_map setting to openid_teams_trust_list WordPress option.

        example input: site-sysadmins=administrator,site-editors=editor,site-executives=editor

        Args:
            team_map (str): team definition.

        Returns:
            A PHP array, as a Python string.
        """
        array_items = []
        for idx, mapping in enumerate(team_map.split(","), start=1):
            launchpad_role, wordpress_role = mapping.split("=")
            launchpad_role = launchpad_role.strip()
            wordpress_role = wordpress_role.strip()
            array_items.append(
                f"{idx} => (object) array ("
                f"'id'=>{idx},"
                f"'team'=>'{launchpad_role}',"
                f"'role'=>'{wordpress_role}',"
                f"'server' => '0',),"
            )
        return f"array({''.join(array_items)})"

    def _plugin_openid_reconciliation(self) -> None:
        """Reconciliation process for the openid plugin."""
        openid_team_map = self.model.config["wp_plugin_openid_team_map"].strip()
        result = None

        def check_result():
            """Assert successful result of executed command.

            Raises:
                WordPressBlockedStatusException: if unsuccessful result was returned.
            """
            if not result or not result.success:
                raise exceptions.WordPressBlockedStatusException(
                    f"Unable to config openid plugin, {result.message}"
                )

        if not openid_team_map:
            result = self._wp_option_update("users_can_register", "0")
            check_result()
            result = self._deactivate_plugin(
                "wordpress-teams-integration", ["openid_teams_trust_list"]
            )
            check_result()
            result = self._deactivate_plugin("wordpress-launchpad-integration", [])
            check_result()
            result = self._deactivate_plugin("openid", ["openid_required_for_registration"])
            check_result()
        else:
            result = self._activate_plugin(
                "openid",
                {
                    "openid_required_for_registration": "1",
                },
            )
            check_result()
            result = self._activate_plugin("wordpress-launchpad-integration", {})
            check_result()
            result = self._activate_plugin("wordpress-teams-integration", {})
            check_result()
            result = self._wp_eval(
                "update_option("
                f"'openid_teams_trust_list', {self._encode_openid_team_map(openid_team_map)}"
                ");"
            )
            check_result()
            result = self._wp_option_update("users_can_register", "1")
            check_result()

    def _apache_config_is_enabled(self, conf_name: str) -> bool:
        """Check if a specified apache configuration file is enabled.

        Args:
            conf_name (str): name of the apache config, without trailing ``.conf``.

        Returns:
            True if certain apache config is enabled.
        """
        enabled_config = self._container().list_files("/etc/apache2/conf-enabled")
        return f"{conf_name}.conf" in enabled_config

    def _apache_enable_config(self, conf_name: str, conf: str) -> None:
        """Create and enable an apache2 configuration file.

        Args:
            conf_name (str): name of the apache config, without trailing ``.conf``.
            conf (str): content of the apache config.
        """
        self._stop_server()
        self._container().push(path=f"/etc/apache2/conf-available/{conf_name}.conf", source=conf)
        self._run_cli(["a2enconf", conf_name])
        self._start_server()

    def _apache_disable_config(self, conf_name: str) -> None:
        """Remove and disable a specified apache2 configuration file.

        Args:
            conf_name (str): name of the apache config, without trailing ``.conf``.
        """
        self._stop_server()
        self._container().remove_path(
            f"/etc/apache2/conf-available/{conf_name}.conf", recursive=True
        )
        self._run_cli(["a2disconf", conf_name])
        self._start_server()

    def _swift_config(self) -> dict[str, Any]:
        """Load swift configuration from charm config.

        The legacy swift plugin options ``url`` or ``prefix`` will be converted to ``swift-url``
        and ``object-prefix`` by this function.

        Raises:
            WordPressBlockedStatusException: if openstack plugin setup process failed.

        Returns:
            Swift configuration in dict.
        """
        swift_config_str = self.model.config["wp_plugin_openstack-objectstorage_config"]
        required_swift_config_key = [
            "auth-url",
            "bucket",
            "password",
            "object-prefix",
            "region",
            "tenant",
            "domain",
            "swift-url",
            "username",
            "copy-to-swift",
            "serve-from-swift",
            "remove-local-file",
        ]
        swift_config = safe_load(swift_config_str)
        if not swift_config:
            return {}
        # legacy version of the WordPress charm accepts the ``url`` options
        # here's an example of the ``url`` option:
        # http://10.126.72.107:8080/v1/AUTH_fa8326b9fd4f405fb1c5eaafe988f5fd/WordPress/wp-content/uploads/
        # which is a combination of swift url, container name, and object prefix
        # the new WordPress charm will only take the swift url
        # TODO: instead of user input, lookup swift url using swift client automatically
        if "url" in swift_config:
            swift_url = swift_config["url"]
            swift_url = re.sub("/wp-content/uploads/?$", "", swift_url)
            swift_url = swift_url[: -(1 + len(swift_config.get("bucket", "")))]
            logger.warning(
                "Convert legacy openstack object storage configuration url (%s) to swift-url (%s)",
                swift_config["url"],
                swift_url,
            )
            del swift_config["url"]
            swift_config["swift-url"] = swift_url
        # rename the prefix in swift config to object-prefix as it's in the swift plugin option
        if "prefix" in swift_config:
            object_prefix = swift_config["prefix"]
            logger.warning(
                "Convert legacy openstack object storage configuration prefix (%s) to object-prefix (%s)",
                object_prefix,
                object_prefix,
            )
            del swift_config["prefix"]
            swift_config["object-prefix"] = object_prefix
        for key in required_swift_config_key:
            if key not in swift_config:
                raise exceptions.WordPressBlockedStatusException(
                    f"missing {key} in wp_plugin_openstack-objectstorage_config"
                )
        return swift_config

    def _config_swift_plugin(self, swift_config: dict[str, Any]) -> None:
        """Activate or deactivate the swift plugin based on the swift config in the charm config.

        Args:
            swift_config: swift configuration parsed from wp_plugin_openstack-objectstorage_config
                config. Use :meth:`WordpressCharm._swift_config` to get the parsed swift config.

        Raises:
            WordPressBlockedStatusException: if configuration of openstack objectstorage failed.
        """
        if not swift_config:
            result = self._deactivate_plugin("openstack-objectstorage-k8s", ["object_storage"])
        else:
            result = self._activate_plugin(
                "openstack-objectstorage-k8s", {"object_storage": swift_config}
            )
        if not result.success:
            raise exceptions.WordPressBlockedStatusException(
                f"Unable to config openstack-objectstorage-k8s plugin, {result.message}"
            )

    def _plugin_swift_reconciliation(self) -> None:
        """Reconciliation process for swift object storage (openstack-objectstorage-k8s) plugin."""
        swift_config = self._swift_config()
        if self.unit.is_leader():
            self._config_swift_plugin(swift_config)
        apache_swift_conf = "docker-php-swift-proxy"
        swift_apache_config_enabled = self._apache_config_is_enabled(apache_swift_conf)
        if swift_config and not swift_apache_config_enabled:
            swift_url = swift_config.get("swift-url")
            bucket = swift_config.get("bucket")
            object_prefix = swift_config.get("object-prefix")
            redirect_url = os.path.join(swift_url, bucket, object_prefix)
            conf = textwrap.dedent(
                f"""\
            SSLProxyEngine on
            ProxyPass /wp-content/uploads/ {redirect_url}
            ProxyPassReverse /wp-content/uploads/ {redirect_url}
            Timeout 300
            """
            )
            self._apache_enable_config(apache_swift_conf, conf)
        elif not swift_config and swift_apache_config_enabled:
            self._apache_disable_config(apache_swift_conf)

    def _are_pebble_instances_ready(self) -> bool:
        """Check if all pebble instances are up and containers available.

        Returns:
            If the containers are up and available.
        """
        return all(
            self.unit.get_container(container_name).can_connect()
            for container_name in self.model.unit.containers
        )

    def _plugin_reconciliation(self) -> None:
        """Reconciliation process for WordPress plugins.

        Install and uninstall plugins to match the plugins setting in config.
        Activate and deactivate three charm managed plugins (akismet, openid, openstack-swift)
        and adjust plugin options for these three plugins according to charm config.
        """
        self._addon_reconciliation("plugin")
        self._plugin_swift_reconciliation()
        if self.unit.is_leader():
            self._plugin_akismet_reconciliation()
            self._plugin_openid_reconciliation()

    def _storage_mounted(self) -> bool:
        """Check if the upload storage mounted in the wordpress container.

        Returns:
            True if the storage "upload" is attached to the container.
        """
        container = self._container()
        if not container.can_connect():
            return False
        mount_info: str = container.pull("/proc/mounts").read()
        return "/var/www/html/wp-content/uploads" in mount_info

    def _reconciliation(self, _event: EventBase) -> None:
        """Reconcile the WordPress charm on juju event.

        Args:
            _event: Event fired by juju on WordPress charm related state change.
        """
        logger.info("Start reconciliation process, triggered by %s", _event)
        if not self.state.started:
            logger.info("Charm hasn't started yet, reconciliation deferred")
            self.unit.status = WaitingStatus("Waiting for charm start")
            _event.defer()
            return
        if not self._container().can_connect():
            logger.info("Reconciliation process terminated early, pebble is not ready")
            self.unit.status = WaitingStatus("Waiting for pebble")
            return
        if not self._storage_mounted():
            logger.info("Storage is not ready, reconciliation deferred")
            self.unit.status = WaitingStatus("Waiting for storage")
            _event.defer()
            return
        try:
            self._core_reconciliation()
            self._theme_reconciliation()
            self._plugin_reconciliation()
            logger.info("Reconciliation process finished successfully.")
        except exceptions.WordPressStatusException as status_exception:
            logger.info("Reconciliation process terminated early, reason: %s", status_exception)
            self.unit.status = status_exception.status
            return
        if self._are_pebble_instances_ready():
            self.unit.status = ActiveStatus()
        else:
            self.unit.status = WaitingStatus("Waiting for pebble")

    def _on_apache_prometheus_exporter_pebble_ready(self, event: PebbleReadyEvent):
        """Configure and start apache prometheus exporter.

        Args:
            event: Event triggering the handler.
        """
        if not event.workload:
            self.unit.status = BlockedStatus("Internal Error, pebble container not found.")
            return
        container = event.workload
        pebble: ops.pebble.Client = container.pebble
        self.unit.status = MaintenanceStatus(f"Adding {container.name} layer to pebble")
        container.add_layer(container.name, PROM_EXPORTER_PEBBLE_CONFIG, combine=True)
        self.unit.status = MaintenanceStatus(f"Starting {container.name} container")
        pebble.replan_services()
        self._reconciliation(event)


if __name__ == "__main__":  # pragma: no cover
    main(WordpressCharm)<|MERGE_RESOLUTION|>--- conflicted
+++ resolved
@@ -192,11 +192,6 @@
         """Record if the start event is emitted."""
         self.state.started = True
 
-<<<<<<< HEAD
-    def _on_storage_attached(self, _event: StorageAttachedEvent):
-        """Record if the storage for WordPress uploads dir is attached."""
-        self.state.storage_attached = True
-
     def _require_nginx_route(self):
         """Require nginx-route relation based on current configuration."""
         use_modsec = self.model.config["use_nginx_ingress_modsec"]
@@ -209,31 +204,6 @@
             owasp_modsecurity_crs=True if use_modsec else None,
             owasp_modsecurity_custom_rules=owasp_modsecurity_custom_rules if use_modsec else None,
         )
-=======
-    @property
-    def ingress_config(self):
-        """Create the ingress relation data based on current configuration."""
-        blog_hostname = self.model.config["blog_hostname"] or self.app.name
-        ingress_config = {
-            "service-hostname": blog_hostname,
-            "service-name": self.app.name,
-            "service-port": "80",
-        }
-        if self.model.config["use_nginx_ingress_modsec"]:
-            ingress_config["owasp-modsecurity-crs"] = True
-            ingress_config[
-                "owasp-modsecurity-custom-rules"
-            ] = 'SecAction "id:900130,phase:1,nolog,pass,t:none,setvar:tx.crs_exclusions_wordpress=1"\n'
-        return ingress_config
-
-    def _update_ingress_config(self, _event):
-        """Update the ingress relation when config changed.
-
-        Args:
-            _event: not used.
-        """
-        self.ingress.update_config(self.ingress_config)
->>>>>>> 793812ca
 
     def _on_get_initial_password_action(self, event: ActionEvent):
         """Handle the get-initial-password action.
