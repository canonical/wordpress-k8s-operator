# Copyright 2023 Canonical Ltd.
# See LICENSE file for licensing details.

"""WordPress charm unit tests."""

# pylint:disable=protected-access

import json
import typing
import unittest.mock

import ops.pebble
import ops.testing
import pytest

from charm import WordpressCharm
from exceptions import WordPressBlockedStatusException, WordPressWaitingStatusException
from tests.unit.wordpress_mock import WordpressPatch


def test_generate_wp_secret_keys(harness: ops.testing.Harness):
    """
    arrange: no pre-condition.
    act: generate a group of WordPress secrets from scratch.
    assert: generated secrets should be safe.
    """
    harness.begin()
    charm: WordpressCharm = typing.cast(WordpressCharm, harness.charm)
    secrets = charm._generate_wp_secret_keys()
    assert (
        "default_admin_password" in secrets
    ), "WordPress should generate a default admin password"

    del secrets["default_admin_password"]
    key_values = list(secrets.values())
    assert set(secrets.keys()) == set(
        charm._wordpress_secret_key_fields()
    ), "generated WordPress secrets should contain all required fields"
    assert len(key_values) == len(set(key_values)), "no two secret values should be the same"
    for value in key_values:
        assert not (value.isalnum() or len(value) < 64), "secret values should not be too simple"


def test_replica_consensus(
    harness: ops.testing.Harness, setup_replica_consensus: typing.Callable[[], dict]
):
    """
    arrange: deploy a new wordpress-k8s application.
    act: simulate peer relation creating and leader electing during the start of deployment.
    assert: units should reach consensus after leader elected.
    """
    setup_replica_consensus()
    charm: WordpressCharm = typing.cast(WordpressCharm, harness.charm)
    assert (
        charm._replica_consensus_reached()
    ), "units in application should reach consensus once leadership established"


def test_replica_consensus_stable_after_leader_reelection(
    harness: ops.testing.Harness, app_name: str
):
    """
    arrange: deploy a new wordpress-k8s application.
    act: simulate a leader re-election after application deployed.
    assert: consensus should not change.
    """
    replica_relation_id = harness.add_relation("wordpress-replica", app_name)
    non_leader_peer_name = "wordpress-k8s/1"
    harness.add_relation_unit(replica_relation_id, non_leader_peer_name)
    harness.begin_with_initial_hooks()
    charm: WordpressCharm = typing.cast(WordpressCharm, harness.charm)

    assert (
        not charm._replica_consensus_reached()
    ), "units in application should not reach consensus before leadership established"
    harness.set_leader()
    assert (
        charm._replica_consensus_reached()
    ), "units in application should reach consensus once leadership established"
    consensus = harness.get_relation_data(replica_relation_id, app_name)
    # The harness will emit a leader-elected event when calling ``set_leader(True)`` no matter
    # what the situation is, ``set_leader(False)`` does nothing here currently, just for the
    # aesthetic.
    harness.set_leader(False)
    harness.set_leader(True)
    assert (
        harness.get_relation_data(replica_relation_id, app_name) == consensus
    ), "consensus once established should not change after leadership changed"


def test_mysql_relation(
    harness: ops.testing.Harness, setup_db_relation: typing.Callable[[], typing.Tuple[int, dict]]
):
    """
    arrange: no pre-condition.
    act: add and remove the database relation between WordPress application and mysql.
    assert: database info in charm state should change accordingly.
    """

    def get_db_info_from_state():
        """Wrapper for getting database relation state information.

        Returns:
            Wrapped dictionary of database relation information.
        """
        return {
            "host": charm.state.relation_db_host,
            "database": charm.state.relation_db_name,
            "user": charm.state.relation_db_user,
            "password": charm.state.relation_db_password,
        }

    harness.begin_with_initial_hooks()
    charm: WordpressCharm = typing.cast(WordpressCharm, harness.charm)

    assert set(get_db_info_from_state().values()) == {
        None
    }, "database info in charm state should not exist before database relation created"

    db_relation_id, db_info = setup_db_relation()

    db_info_in_state = get_db_info_from_state()
    for db_info_key, db_info_value in db_info_in_state.items():
        assert (
            db_info_value == db_info[db_info_key]
        ), f"database info {db_info_key} in charm state should be updated after database relation changed"

    harness.remove_relation(db_relation_id)

    db_info_in_state = get_db_info_from_state()
    for db_info_key, db_info_value in db_info_in_state.items():
        assert (
            db_info_value is None
        ), f"database info {db_info_key} should be reset to None after database relation broken"


def test_wp_config_before_consensus(harness: ops.testing.Harness):
    """
    arrange: before WordPress application unit consensus has been reached.
    act: generate wp-config.php.
    assert: an exception should be raised.
    """
    harness.begin()
    charm: WordpressCharm = typing.cast(WordpressCharm, harness.charm)
    # generating a config before consensus should raise an exception for security reasons
    with pytest.raises(WordpressCharm._ReplicaRelationNotReady):
        charm._gen_wp_config()


def test_wp_config(
    harness: ops.testing.Harness,
    setup_replica_consensus: typing.Callable[[], dict],
    setup_db_relation: typing.Callable[[], typing.Tuple[int, dict]],
):
    """
    arrange: after WordPress application unit consensus has been reached.
    act: generate wp-config.php.
    assert: generated wp-config.php should be valid.
    """

    def in_same_line(content: str, *matches: str):
        """Check if all matches are found within the same content line.

        Args:
            content: Target string to check for matches within same line.
            matches: Strings that should belong in the same line.

        Returns:
            True if a line containing all matches is found. False otherwise.
        """
        for line in content.splitlines():
            if all(match in line for match in matches):
                return True
        return False

    replica_consensus = setup_replica_consensus()
    charm: WordpressCharm = typing.cast(WordpressCharm, harness.charm)
    wp_config = charm._gen_wp_config()

    for secret_key in charm._wordpress_secret_key_fields():
        secret_value = replica_consensus[secret_key]
        assert in_same_line(
            wp_config, "define(", secret_key.upper(), secret_value
        ), f"wp-config.php should contain a valid {secret_key}"

    _, db_info = setup_db_relation()
    wp_config = charm._gen_wp_config()

    db_field_conversion = {
        "db_host": "host",
        "db_name": "database",
        "db_user": "user",
        "db_password": "password",
    }
    for db_info_field in ["db_host", "db_name", "db_user", "db_password"]:
        assert in_same_line(
            wp_config,
            "define(",
            db_info_field.upper(),
            db_info[db_field_conversion[db_info_field]],
        ), f"wp-config.php should contain database setting {db_info_field} from the db relation"

    db_info_in_config = {
        "db_host": "config_db_host",
        "db_name": "config_db_name",
        "db_user": "config_db_user",
        "db_password": "config_db_password",
    }
    harness.update_config(db_info_in_config)
    wp_config = charm._gen_wp_config()

    for db_info_field, db_info_value in db_info_in_config.items():
        assert in_same_line(
            wp_config, "define(", db_info_field.upper(), db_info_value
        ), "db info in config should takes precedence over the db relation"


def test_wp_install_cmd(
    harness: ops.testing.Harness, setup_replica_consensus: typing.Callable[[], dict]
):
    """
    arrange: no pre-condition.
    act: generate wp-cli command to install WordPress.
    assert: generated command should match current config and status.
    """
    consensus = setup_replica_consensus()
    charm: WordpressCharm = typing.cast(WordpressCharm, harness.charm)
    install_cmd = charm._wp_install_cmd()

    assert (
        "--admin_user=admin" in install_cmd
    ), 'admin user should be "admin" with the default configuration'
    assert (
        f"--admin_password={consensus['default_admin_password']}" in install_cmd
    ), "admin password should be the same as the default_admin_password in peer relation data"

    harness.update_config(
        {
            "initial_settings": """\
        user_name: test_admin_username
        admin_email: test@test.com
        admin_password: test_admin_password
        """
        }
    )
    install_cmd = charm._wp_install_cmd()

    assert "--admin_user=test_admin_username" in install_cmd
    assert "--admin_email=test@test.com" in install_cmd
    assert "--admin_password=test_admin_password" in install_cmd


def test_core_reconciliation_before_storage_ready(harness: ops.testing.Harness):
    """
    arrange: before storage attached.
    act: run core reconciliation.
    assert: core reconciliation should be deferred and status should be waiting.
    """
    harness.set_can_connect(harness.model.unit.containers["wordpress"], True)
    harness.begin_with_initial_hooks()
    harness.framework.reemit()
    charm: WordpressCharm = typing.cast(WordpressCharm, harness.charm)

    with pytest.raises(WordPressWaitingStatusException):
        charm._core_reconciliation()
    assert isinstance(
        harness.model.unit.status, ops.charm.model.WaitingStatus
    ), "unit should be in WaitingStatus"
    assert "storage" in harness.model.unit.status.message, "unit should wait for storage"


def test_core_reconciliation_before_peer_relation_ready(harness: ops.testing.Harness):
    """
    arrange: before peer relation established but after charm created.
    act: run core reconciliation.
    assert: core reconciliation should "fail" and status should be waiting.
    """
    harness.set_can_connect(harness.model.unit.containers["wordpress"], True)
    harness.add_storage("uploads")
    harness.begin_with_initial_hooks()
    harness.framework.reemit()
    charm: WordpressCharm = typing.cast(WordpressCharm, harness.charm)

    # core reconciliation should fail
    with pytest.raises(WordPressWaitingStatusException):
        charm._core_reconciliation()
    assert isinstance(
        harness.model.unit.status, ops.charm.model.WaitingStatus
    ), "unit should be in WaitingStatus"
    assert (
        "unit consensus" in harness.model.unit.status.message
    ), "unit should wait for peer relation establishment right now"


def test_core_reconciliation_before_database_ready(
    harness: ops.testing.Harness, setup_replica_consensus: typing.Callable[[], dict]
):
    """
    arrange: before database connection info ready but after peer relation established.
    act: run core reconciliation.
    assert: core reconciliation should "fail" and status should be waiting.
    """
    harness.set_can_connect(harness.model.unit.containers["wordpress"], True)
    setup_replica_consensus()
    charm: WordpressCharm = typing.cast(WordpressCharm, harness.charm)

    # core reconciliation should fail
    with pytest.raises(WordPressBlockedStatusException):
        charm._core_reconciliation()

    assert isinstance(
        harness.model.unit.status, ops.charm.model.BlockedStatus
    ), "unit should be in WaitingStatus"
    assert (
        "db relation" in harness.model.unit.status.message
    ), "unit should wait for database connection info"


def test_core_reconciliation(
    patch: WordpressPatch,
    harness: ops.testing.Harness,
    setup_replica_consensus: typing.Callable[[], dict],
):
    """
    arrange: after peer relation established and database configured.
    act: run core reconciliation.
    assert: core reconciliation should update config files to match current config and
        application state.
    """
    harness.set_can_connect(harness.model.unit.containers["wordpress"], True)
    setup_replica_consensus()
    db_config = {
        "db_host": "config_db_host",
        "db_name": "config_db_name",
        "db_user": "config_db_user",
        "db_password": "config_db_password",
    }
    patch.database.prepare_database(
        host=db_config["db_host"],
        database=db_config["db_name"],
        user=db_config["db_user"],
        password=db_config["db_password"],
    )
    harness.update_config(db_config)

    assert patch.database.is_wordpress_installed(
        db_config["db_host"], db_config["db_name"]
    ), "WordPress should be installed after core reconciliation"

    db_config.update({"db_host": "config_db_host_2"})
    patch.database.prepare_database(
        host=db_config["db_host"],
        database=db_config["db_name"],
        user=db_config["db_user"],
        password=db_config["db_password"],
    )
    harness.update_config({"db_host": "config_db_host_2"})

    assert patch.database.is_wordpress_installed(
        "config_db_host_2", db_config["db_name"]
    ), "WordPress should be installed after database config changed"


def test_get_initial_password_action_before_replica_consensus(
    harness: ops.testing.Harness, action_event_mock: unittest.mock.MagicMock
):
    """
    arrange: before peer relation established but after charm created.
    act: run get-initial-password action.
    assert: get-initial-password action should fail.
    """
    harness.begin_with_initial_hooks()
    charm: WordpressCharm = typing.cast(WordpressCharm, harness.charm)
    charm._on_get_initial_password_action(action_event_mock)

    action_event_mock.set_results.assert_not_called()
    action_event_mock.fail.assert_called_once_with(
        "Default admin password has not been generated yet."
    )


def test_get_initial_password_action(
    harness: ops.testing.Harness,
    setup_replica_consensus: typing.Callable[[], dict],
    action_event_mock: unittest.mock.MagicMock,
):
    """
    arrange: after peer relation established.
    act: run get-initial-password action.
    assert: get-initial-password action should success and return default admin password.
    """
    consensus = setup_replica_consensus()
    charm: WordpressCharm = typing.cast(WordpressCharm, harness.charm)
    charm._on_get_initial_password_action(action_event_mock)

    action_event_mock.fail.assert_not_called()
    action_event_mock.set_results.assert_called_once_with(
        {"password": consensus["default_admin_password"]}
    )


def test_rotate_wordpress_secrets_before_pebble_connect(
    harness: ops.testing.Harness, action_event_mock: unittest.mock.MagicMock
):
    """
    arrange: before connection to pebble is established.
    act: run rotate-wordpress-secrets action.
    assert: rotate-wordpress-secrets action should fail.
    """
    harness.set_can_connect(harness.model.unit.containers["wordpress"], False)
    harness.begin_with_initial_hooks()
    charm: WordpressCharm = typing.cast(WordpressCharm, harness.charm)
    charm._on_rotate_wordpress_secrets_action(action_event_mock)

    action_event_mock.set_results.assert_not_called()
    action_event_mock.fail.assert_called_once_with("Secrets have not been initialized yet.")


def test_rotate_wordpress_secrets_before_replica_consensus(
    harness: ops.testing.Harness, action_event_mock: unittest.mock.MagicMock
):
    """
    arrange: before peer relation is established.
    act: run rotate-wordpress-secrets action.
    assert: rotate-wordpress-secrets action should fail.
    """
    harness.set_can_connect(harness.model.unit.containers["wordpress"], True)
    harness.begin_with_initial_hooks()
    charm: WordpressCharm = typing.cast(WordpressCharm, harness.charm)
    charm._on_rotate_wordpress_secrets_action(action_event_mock)

    action_event_mock.set_results.assert_not_called()
    action_event_mock.fail.assert_called_once_with("Secrets have not been initialized yet.")


def test_rotate_wordpress_secrets_as_follower(
    harness: ops.testing.Harness,
    action_event_mock: unittest.mock.MagicMock,
    setup_replica_consensus: typing.Callable[[], dict],
):
    """
    arrange: after peer relation is established, is follower.
    act: run rotate-wordpress-secrets action.
    assert: rotate-wordpress-secrets action should succeed and secrets updated.
    """
    harness.set_can_connect(harness.model.unit.containers["wordpress"], True)
    setup_replica_consensus()
    harness.set_leader(False)
    charm: WordpressCharm = typing.cast(WordpressCharm, harness.charm)

    charm._on_rotate_wordpress_secrets_action(action_event_mock)

    action_event_mock.set_results.assert_not_called()
    action_event_mock.fail.assert_called_once_with(
        "This unit is not leader."
        " Use <application>/leader to specify the leader unit when running action."
    )


def test_rotate_wordpress_secrets(
    harness: ops.testing.Harness,
    action_event_mock: unittest.mock.MagicMock,
    setup_replica_consensus: typing.Callable[[], dict],
):
    """
    arrange: after peer relation is established, is leader.
    act: run rotate-wordpress-secrets action.
    assert: rotate-wordpress-secrets action should succeed and secrets updated.
    """
    harness.set_can_connect(harness.model.unit.containers["wordpress"], True)
    setup_replica_consensus()
    charm: WordpressCharm = typing.cast(WordpressCharm, harness.charm)

    relation = harness.model.get_relation("wordpress-replica")
    assert relation
    old_relation_data = dict(relation.data[charm.app])

    charm._on_rotate_wordpress_secrets_action(action_event_mock)

    # Technically possible to generate the same passwords, but extremely unlikely.
    relation = harness.model.get_relation("wordpress-replica")
    assert relation
    assert old_relation_data != relation.data[charm.app], "password are same from before rotate"

    action_event_mock.set_results.assert_called_once_with({"result": "ok"})
    action_event_mock.fail.assert_not_called()


def test_theme_reconciliation(
    patch: WordpressPatch,
    harness: ops.testing.Harness,
    setup_replica_consensus: typing.Callable[[], dict],
):
    """
    arrange: after peer relation established and database ready.
    act: update themes configuration.
    assert: themes installed in WordPress should update according to the themes config.
    """
    harness.set_can_connect(harness.model.unit.containers["wordpress"], True)
    setup_replica_consensus()
    charm: WordpressCharm = typing.cast(WordpressCharm, harness.charm)
    db_config = {
        "db_host": "config_db_host",
        "db_name": "config_db_name",
        "db_user": "config_db_user",
        "db_password": "config_db_password",
    }
    patch.database.prepare_database(
        host=db_config["db_host"],
        database=db_config["db_name"],
        user=db_config["db_user"],
        password=db_config["db_password"],
    )
    harness.update_config(db_config)

    assert patch.container.installed_themes == set(
        charm._WORDPRESS_DEFAULT_THEMES
    ), "installed themes should match the default installed themes with the default themes config"

    harness.update_config({"themes": "123, abc"})

    assert patch.container.installed_themes == set(
        charm._WORDPRESS_DEFAULT_THEMES + ["abc", "123"]
    ), "adding themes to themes config should trigger theme installation"

    harness.update_config({"themes": "123"})

    assert patch.container.installed_themes == set(
        charm._WORDPRESS_DEFAULT_THEMES + ["123"]
    ), "removing themes from themes config should trigger theme deletion"


def test_plugin_reconciliation(
    patch: WordpressPatch,
    harness: ops.testing.Harness,
    setup_replica_consensus: typing.Callable[[], dict],
):
    """
    arrange: after peer relation established and database ready.
    act: update plugins configuration.
    assert: plugin installed in WordPress should update according to the plugin config.
    """
    harness.set_can_connect(harness.model.unit.containers["wordpress"], True)
    setup_replica_consensus()
    charm: WordpressCharm = typing.cast(WordpressCharm, harness.charm)
    db_config = {
        "db_host": "config_db_host",
        "db_name": "config_db_name",
        "db_user": "config_db_user",
        "db_password": "config_db_password",
    }
    patch.database.prepare_database(
        host=db_config["db_host"],
        database=db_config["db_name"],
        user=db_config["db_user"],
        password=db_config["db_password"],
    )
    harness.update_config(db_config)

    assert patch.container.installed_plugins == set(
        charm._WORDPRESS_DEFAULT_PLUGINS
    ), "installed plugins should match the default installed plugins with the default plugins config"

    harness.update_config({"plugins": "123, abc"})

    assert patch.container.installed_plugins == set(
        charm._WORDPRESS_DEFAULT_PLUGINS + ["abc", "123"]
    ), "adding plugins to plugins config should trigger plugin installation"

    harness.update_config({"plugins": "123"})

    assert patch.container.installed_plugins == set(
        charm._WORDPRESS_DEFAULT_PLUGINS + ["123"]
    ), "removing plugins from plugins config should trigger plugin deletion"


def test_team_map():
    """
    arrange: no arrange.
    act: convert the team_map config using _encode_openid_team_map method.
    assert: the converted result should be a valid PHP array with the meaning matching the config.
    """
    team_map = "site-sysadmins=administrator,site-editors=editor,site-executives=editor"
    option = WordpressCharm._encode_openid_team_map(team_map)
    assert (
        option.replace(" ", "").replace("\n", "")
        == """array (
              1 =>
              (object) array(
                 'id' => 1,
                 'team' => 'site-sysadmins',
                 'role' => 'administrator',
                 'server' => '0',
              ),
              2 =>
              (object) array(
                 'id' => 2,
                 'team' => 'site-editors',
                 'role' => 'editor',
                 'server' => '0',
              ),
              3 =>
              (object) array(
                 'id' => 3,
                 'team' => 'site-executives',
                 'role' => 'editor',
                 'server' => '0',
              ),
            )""".replace(
            " ", ""
        ).replace(
            "\n", ""
        )
    )


def test_swift_config(
    harness: ops.testing.Harness,
    setup_replica_consensus: typing.Callable[[], dict],
):
    """
    arrange: after peer relation established and database ready.
    act: update legacy version of the wp_plugin_openstack-objectstorage_config configuration.
    assert: parsed swift configuration should update all legacy fields.
    """
    harness.set_can_connect(harness.model.unit.containers["wordpress"], True)
    setup_replica_consensus()
    swift_config = {
        "auth-url": "http://swift.test/identity/v3",
        "bucket": "wordpress_tests.integration.test_upgrade",
        "password": "nomoresecret",
        "region": "RegionOne",
        "tenant": "demo",
        "domain": "default",
        "username": "demo",
        "copy-to-swift": "1",
        "serve-from-swift": "1",
        "remove-local-file": "0",
        "url": "http://swift.test:8080/v1/AUTH_fa8326b9fd4f405fb1c5eaafe988f5fd/"
        "wordpress_tests.integration.test_upgrade/wp-content/uploads/",
        "prefix": "wp-content/uploads/",
    }
    harness.update_config({"wp_plugin_openstack-objectstorage_config": json.dumps(swift_config)})
    charm: WordpressCharm = typing.cast(WordpressCharm, harness.charm)
    del swift_config["url"]
    del swift_config["prefix"]
    swift_config.update(
        {
            "swift-url": "http://swift.test:8080/v1/AUTH_fa8326b9fd4f405fb1c5eaafe988f5fd",
            "object-prefix": "wp-content/uploads/",
        }
    )
    assert charm._swift_config() == swift_config


def test_akismet_plugin(run_standard_plugin_test: typing.Callable):
    """
    arrange: after peer relation established and database ready.
    act: update akismet plugin configuration.
    assert: plugin should be activated with WordPress options being set correctly, and plugin
        should be deactivated with options removed after config being reset.
    """
    run_standard_plugin_test(
        plugin="akismet",
        plugin_config={"wp_plugin_akismet_key": "test"},
        excepted_options={
            "akismet_strictness": "0",
            "akismet_show_user_comments_approved": "0",
            "wordpress_api_key": "test",
            "users_can_register": "0",
        },
        excepted_options_after_removed={"users_can_register": "0"},
    )


def test_openid_plugin(patch: WordpressPatch, run_standard_plugin_test: typing.Callable):
    """
    arrange: after peer relation established and database ready.
    act: update openid plugin configuration.
    assert: plugin should be activated with WordPress options being set correctly, and plugin
        should be deactivated with options removed after config being reset.
    """
    run_standard_plugin_test(
        plugin={"openid", "wordpress-launchpad-integration", "wordpress-teams-integration"},
        plugin_config={
            "wp_plugin_openid_team_map": "site-sysadmins=administrator,site-editors=editor,site-executives=editor"
        },
        excepted_options={"openid_required_for_registration": "1", "users_can_register": "1"},
        excepted_options_after_removed={"users_can_register": "0"},
    )
    assert patch.container.wp_eval_history[-1].startswith(
        "update_option('openid_teams_trust_list',"
    ), "PHP function update_option should be invoked after openid plugin enabled"


def test_swift_plugin(patch: WordpressPatch, run_standard_plugin_test: typing.Callable):
    """
    arrange: after peer relation established and database ready.
    act: update openid plugin configuration.
    assert: plugin should be activated with WordPress options being set correctly, and plugin
        should be deactivated with options removed after config being reset. Apache
        configuration for swift integration should be enabled after swift plugin activated
        and configuration should be disabled after swift plugin deactivated.
    """

    def additional_check_after_install():
        """Assert swift proxy configuration file is correctly installed."""
        conf_found = False
        for file in patch.container.fs:
            if file.endswith("docker-php-swift-proxy.conf"):
                conf_found = True
        assert conf_found

    assert not any(file.endswith("docker-php-swift-proxy.conf") for file in patch.container.fs)
    run_standard_plugin_test(
        plugin="openstack-objectstorage-k8s",
        plugin_config={
            "wp_plugin_openstack-objectstorage_config": json.dumps(
                {
                    "auth-url": "http://localhost/v3",
                    "bucket": "wordpress",
                    "password": "password",
                    "object-prefix": "wp-content/uploads/",
                    "region": "region",
                    "tenant": "tenant",
                    "domain": "domain",
                    "swift-url": "http://localhost:8080",
                    "username": "username",
                    "copy-to-swift": "1",
                    "serve-from-swift": "1",
                    "remove-local-file": "0",
                }
            )
        },
        excepted_options={
            "object_storage": {
                "auth-url": "http://localhost/v3",
                "bucket": "wordpress",
                "password": "password",
                "object-prefix": "wp-content/uploads/",
                "region": "region",
                "tenant": "tenant",
                "domain": "domain",
                "swift-url": "http://localhost:8080",
                "username": "username",
                "copy-to-swift": "1",
                "serve-from-swift": "1",
                "remove-local-file": "0",
            },
            "users_can_register": "0",
        },
        excepted_options_after_removed={"users_can_register": "0"},
        additional_check_after_install=additional_check_after_install,
    )


def test_ingress(
    patch: WordpressPatch,
    harness: ops.testing.Harness,
    setup_replica_consensus: typing.Callable[[], dict],
    example_db_info: dict,
    setup_db_relation: typing.Callable[[], typing.Tuple[int, dict]],
    app_name: str,
):
    """
    arrange: after peer relation established and database ready.
<<<<<<< HEAD
    act: create a relation between wordpress and nginx ingress integrator.
=======
    act: create a relation between wordpress-k8s and nginx ingress integrator, and update the
        tls_secret_name configuration.
>>>>>>> 93d21d5d
    assert: ingress relation data should be set up according to the configuration and application
        name.
    """
    setup_replica_consensus()
    patch.database.prepare_database(
        host=example_db_info["host"],
        database=example_db_info["database"],
        user=example_db_info["user"],
        password=example_db_info["password"],
    )
    setup_db_relation()
    ingress_relation_id = harness.add_relation("ingress", "ingress")
    harness.add_relation_unit(ingress_relation_id, "ingress/0")
    charm: WordpressCharm = typing.cast(WordpressCharm, harness.charm)

    assert charm.ingress.config_dict == {
        "service-hostname": app_name,
        "host": app_name,
        "service-name": app_name,
        "name": app_name,
        "service-port": "80",
        "port": "80",
        "owasp-modsecurity-crs": True,
        "owasp-modsecurity-custom-rules": 'SecAction "id:900130,phase:1,nolog,pass,t:none,setvar:tx.crs_exclusions_wordpress=1"\n',
    }

    assert charm.ingress.config_dict == {
        "service-hostname": app_name,
        "host": app_name,
        "service-name": app_name,
        "name": app_name,
        "service-port": "80",
        "port": "80",
        "owasp-modsecurity-crs": True,
        "owasp-modsecurity-custom-rules": 'SecAction "id:900130,phase:1,nolog,pass,t:none,setvar:tx.crs_exclusions_wordpress=1"\n',
    }

    harness.update_config({"use_nginx_ingress_modsec": False})

    assert charm.ingress.config_dict == {
        "service-hostname": app_name,
        "host": app_name,
        "service-name": app_name,
        "name": app_name,
        "service-port": "80",
        "port": "80",
    }

    new_hostname = "new-hostname"
    harness.update_config({"blog_hostname": new_hostname})

    assert charm.ingress.config_dict == {
        "service-hostname": new_hostname,
        "host": new_hostname,
        "service-name": app_name,
        "name": app_name,
        "service-port": "80",
        "port": "80",
    }


@pytest.mark.parametrize(
    "method,test_args",
    [
        ("_check_addon_type", ("not theme/plugin",)),
        ("_wp_addon_install", ("not theme/plugin", "name")),
        ("_wp_addon_list", ("not theme/plugin",)),
        ("_wp_addon_uninstall", ("not theme/plugin", "name")),
        ("_perform_plugin_activate_or_deactivate", ("name", "not activate/deactivate")),
    ],
)
def test_defensive_programing(harness: ops.testing.Harness, method: str, test_args: list):
    """
    arrange: no arrange.
    act: invoke some method with incorrect arguments.
    assert: ValueError should be raised to prevent further execution.
    """
    harness.begin()
    with pytest.raises(ValueError):
        getattr(harness.charm, method)(*test_args)


def test_missing_peer_relation(harness: ops.testing.Harness):
    """
    arrange: charm peer relation is not ready.
    act: invoke _replica_relation_data method.
    assert: _ReplicaRelationNotReady should be raised to signal peer relation is not ready.
    """
    harness.begin()
    charm: WordpressCharm = typing.cast(WordpressCharm, harness.charm)
    with pytest.raises(WordpressCharm._ReplicaRelationNotReady):
        charm._replica_relation_data()<|MERGE_RESOLUTION|>--- conflicted
+++ resolved
@@ -764,12 +764,8 @@
 ):
     """
     arrange: after peer relation established and database ready.
-<<<<<<< HEAD
-    act: create a relation between wordpress and nginx ingress integrator.
-=======
     act: create a relation between wordpress-k8s and nginx ingress integrator, and update the
         tls_secret_name configuration.
->>>>>>> 93d21d5d
     assert: ingress relation data should be set up according to the configuration and application
         name.
     """
