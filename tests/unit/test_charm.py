--- conflicted
+++ resolved
@@ -166,7 +166,10 @@
         Returns:
             True if a line containing all matches is found. False otherwise.
         """
-        return any(all(match in line for match in matches) for line in content.splitlines())
+        for line in content.splitlines():
+            if all(match in line for match in matches):
+                return True
+        return False
 
     replica_consensus = setup_replica_consensus()
     charm: WordpressCharm = typing.cast(WordpressCharm, harness.charm)
@@ -543,17 +546,13 @@
 
     harness.update_config({"themes": "123, abc"})
 
-    assert patch.container.installed_themes == {*charm._WORDPRESS_DEFAULT_THEMES, "abc", "123"}, (
-        "adding themes to themes config should trigger theme installation"
-    )
+    assert patch.container.installed_themes == set(
+        charm._WORDPRESS_DEFAULT_THEMES + ["abc", "123"]
+    ), "adding themes to themes config should trigger theme installation"
 
     harness.update_config({"themes": "123"})
 
-<<<<<<< HEAD
-    assert patch.container.installed_themes == {*charm._WORDPRESS_DEFAULT_THEMES, "123"}, (
-=======
     assert patch.container.installed_themes == set(charm._WORDPRESS_DEFAULT_THEMES + ["123"]), (
->>>>>>> b4c490fb
         "removing themes from themes config should trigger theme deletion"
     )
 
@@ -587,19 +586,13 @@
 
     harness.update_config({"plugins": "123, abc"})
 
-    assert patch.container.installed_plugins == {
-        *charm._WORDPRESS_DEFAULT_PLUGINS,
-        "abc",
-        "123",
-    }, "adding plugins to plugins config should trigger plugin installation"
+    assert patch.container.installed_plugins == set(
+        charm._WORDPRESS_DEFAULT_PLUGINS + ["abc", "123"]
+    ), "adding plugins to plugins config should trigger plugin installation"
 
     harness.update_config({"plugins": "123"})
 
-<<<<<<< HEAD
-    assert patch.container.installed_plugins == {*charm._WORDPRESS_DEFAULT_PLUGINS, "123"}, (
-=======
     assert patch.container.installed_plugins == set(charm._WORDPRESS_DEFAULT_PLUGINS + ["123"]), (
->>>>>>> b4c490fb
         "removing plugins from plugins config should trigger plugin deletion"
     )
 
