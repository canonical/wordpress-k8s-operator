#!/usr/bin/env python3

import io
import logging
<<<<<<< HEAD
=======
import re
import subprocess
>>>>>>> 15142081
from pprint import pprint
from yaml import safe_load

from ops.charm import CharmBase, CharmEvents
from ops.framework import EventBase, EventSource, StoredState
from ops.main import main
from ops.model import ActiveStatus, BlockedStatus, MaintenanceStatus, WaitingStatus
from leadership import LeadershipSettings

from opslib.mysql import MySQLClient
from wordpress import Wordpress, password_generator, WORDPRESS_SECRETS


logger = logging.getLogger()


def generate_pod_config(config, secured=True):
    """Kubernetes pod config generator.

    generate_pod_config generates Kubernetes deployment config.
    If the secured keyword is set then it will return a sanitised copy
    without exposing secrets.
    """
    pod_config = {}
    if config["container_config"].strip():
        pod_config = safe_load(config["container_config"])

    pod_config["WORDPRESS_DB_HOST"] = config["db_host"]
    pod_config["WORDPRESS_DB_NAME"] = config["db_name"]
    pod_config["WORDPRESS_DB_USER"] = config["db_user"]
    if not config["tls_secret_name"]:
        pod_config["WORDPRESS_TLS_DISABLED"] = "true"
    if config.get("wp_plugin_openid_team_map"):
        pod_config["WP_PLUGIN_OPENID_TEAM_MAP"] = config["wp_plugin_openid_team_map"]

    if secured:
        return pod_config

    # Add secrets from charm config.
    pod_config["WORDPRESS_DB_PASSWORD"] = config["db_password"]
    if config.get("wp_plugin_akismet_key"):
        pod_config["WP_PLUGIN_AKISMET_KEY"] = config["wp_plugin_akismet_key"]
    if config.get("wp_plugin_openstack-objectstorage_config"):
        # Actual plugin name is 'openstack-objectstorage', but we're only
        # implementing the 'swift' portion of it.
        wp_plugin_swift_config = safe_load(config.get("wp_plugin_openstack-objectstorage_config"))
        pod_config["SWIFT_AUTH_URL"] = wp_plugin_swift_config.get('auth-url')
        pod_config["SWIFT_BUCKET"] = wp_plugin_swift_config.get('bucket')
        pod_config["SWIFT_PASSWORD"] = wp_plugin_swift_config.get('password')
        pod_config["SWIFT_PREFIX"] = wp_plugin_swift_config.get('prefix')
        pod_config["SWIFT_REGION"] = wp_plugin_swift_config.get('region')
        pod_config["SWIFT_TENANT"] = wp_plugin_swift_config.get('tenant')
        pod_config["SWIFT_URL"] = wp_plugin_swift_config.get('url')
        pod_config["SWIFT_USERNAME"] = wp_plugin_swift_config.get('username')
        pod_config["SWIFT_COPY_TO_SWIFT"] = wp_plugin_swift_config.get('copy-to-swift')
        pod_config["SWIFT_SERVE_FROM_SWIFT"] = wp_plugin_swift_config.get('serve-from-swift')
        pod_config["SWIFT_REMOVE_LOCAL_FILE"] = wp_plugin_swift_config.get('remove-local-file')

    return pod_config


<<<<<<< HEAD
=======
def _leader_get(attribute):
    cmd = ['leader-get', '--format=yaml', attribute]
    return safe_load(subprocess.check_output(cmd).decode('UTF-8'))


def _leader_set(settings):
    cmd = ['leader-set'] + ['{}={}'.format(k, v or '') for k, v in settings.items()]
    subprocess.check_call(cmd)


def create_wordpress_secrets():
    for secret in WORDPRESS_SECRETS:
        if not _leader_get(secret):
            _leader_set({secret: password_generator(64)})


def gather_wordpress_secrets():
    rv = {}
    for secret in WORDPRESS_SECRETS:
        rv[secret] = _leader_get(secret)
    return rv


def juju_setting_to_list(config_string, split_char=" "):
    "Transforms Juju setting strings into a list, defaults to splitting on whitespace."
    return config_string.split(split_char)


>>>>>>> 15142081
class WordpressInitialiseEvent(EventBase):
    """Custom event for signalling Wordpress initialisation.

    WordpressInitialiseEvent allows us to signal the handler for
    the initial Wordpress setup logic.
    """

    pass


class WordpressCharmEvents(CharmEvents):
    """Register custom charm events.

    WordpressCharmEvents registers the custom WordpressInitialiseEvent
    event to the charm.
    """

    wordpress_initialise = EventSource(WordpressInitialiseEvent)


class WordpressCharm(CharmBase):
    state = StoredState()
    # Override the default list of event handlers with our WordpressCharmEvents subclass.
    on = WordpressCharmEvents()

    def __init__(self, *args):
        super().__init__(*args)

        self.leader_data = LeadershipSettings()

        self.framework.observe(self.on.start, self.on_config_changed)
        self.framework.observe(self.on.config_changed, self.on_config_changed)
        self.framework.observe(self.on.update_status, self.on_config_changed)
        self.framework.observe(self.on.wordpress_initialise, self.on_wordpress_initialise)

        # Actions.
        self.framework.observe(self.on.get_initial_password_action, self._on_get_initial_password_action)

        self.db = MySQLClient(self, 'db')
        self.framework.observe(self.on.db_relation_created, self.on_db_relation_created)
        self.framework.observe(self.on.db_relation_broken, self.on_db_relation_broken)
        self.framework.observe(self.db.on.database_changed, self.on_database_changed)

        c = self.model.config
        self.state.set_default(
            initialised=False, valid=False, has_db_relation=False,
            db_host=c["db_host"], db_name=c["db_name"], db_user=c["db_user"], db_password=c["db_password"]
        )
        self.wordpress = Wordpress(c)

    def on_config_changed(self, event):
        """Handle the config-changed hook."""
        self.config_changed()

    def on_wordpress_initialise(self, event):
        wordpress_needs_configuring = False
        pod_alive = self.model.unit.is_leader() and self.is_service_up()
        if pod_alive:
            wordpress_configured = self.wordpress.wordpress_configured(self.get_service_ip())
            wordpress_needs_configuring = not self.state.initialised and not wordpress_configured
        elif self.model.unit.is_leader():
            msg = "Wordpress workload pod is not ready"
            logger.info(msg)
            self.model.unit.status = WaitingStatus(msg)
            return

        if wordpress_needs_configuring:
            msg = "Wordpress needs configuration"
            logger.info(msg)
            self.model.unit.status = MaintenanceStatus(msg)
            initial_password = self._get_initial_password()
            installed = self.wordpress.first_install(self.get_service_ip(), initial_password)
            if not installed:
                msg = "Failed to configure wordpress"
                logger.info(msg)
                self.model.unit.status = BlockedStatus(msg)
                return

            self.state.initialised = True
            logger.info("Wordpress configured and initialised")
            self.model.unit.status = ActiveStatus()

        else:
            logger.info("Wordpress workload pod is ready and configured")
            self.model.unit.status = ActiveStatus()

    def on_db_relation_created(self, event):
        """Handle the db-relation-created hook.

        We need to handle this hook to switch from database
        credentials being specified in the charm configuration
        to being provided by the relation.
        """
        self.state.has_db_relation = True
        self.state.db_host = None
        self.state.db_name = None
        self.state.db_user = None
        self.state.db_password = None
        self.config_changed()

    def on_db_relation_broken(self, event):
        """Handle the db-relation-broken hook.

        We need to handle this hook to switch from database
        credentials being provided by the relation to being
        specified in the charm configuration.
        """
        self.state.has_db_relation = False
        self.config_changed()

    def on_database_changed(self, event):
        """Handle the MySQL endpoint database_changed event.

        The MySQLClient (self.db) emits this event whenever the
        database credentials have changed, which includes when
        they disappear as part of relation tear down.
        """
        self.state.db_host = event.host
        self.state.db_name = event.database
        self.state.db_user = event.user
        self.state.db_password = event.password
        self.config_changed()

    def config_changed(self):
        """Handle configuration changes.

        Configuration changes are caused by both config-changed
        and the various relation hooks.
        """
        if not self.state.has_db_relation:
            self.state.db_host = self.model.config["db_host"] or None
            self.state.db_name = self.model.config["db_name"] or None
            self.state.db_user = self.model.config["db_user"] or None
            self.state.db_password = self.model.config["db_password"] or None

        is_valid = self.is_valid_config()
        if not is_valid:
            return

        self.configure_pod()
        if not self.state.initialised:
            self.on.wordpress_initialise.emit()

    def configure_pod(self):
        # Only the leader can set_spec().
        if self.model.unit.is_leader():
            resources = self.make_pod_resources()
            spec = self.make_pod_spec()
            spec.update(resources)

            msg = "Configuring pod"
            logger.info(msg)
            self.model.unit.status = MaintenanceStatus(msg)
            self.model.pod.set_spec(spec)

            if self.state.initialised:
                msg = "Pod configured"
                logger.info(msg)
                self.model.unit.status = ActiveStatus(msg)
            else:
                msg = "Pod configured, but WordPress configuration pending"
                logger.info(msg)
                self.model.unit.status = MaintenanceStatus(msg)
        else:
            logger.info("Spec changes ignored by non-leader")

    def make_pod_resources(self):
        resources = {
            "kubernetesResources": {
                "ingressResources": [
                    {
                        "annotations": {
                            "nginx.ingress.kubernetes.io/proxy-body-size": "10m",
                            "nginx.ingress.kubernetes.io/proxy-send-timeout": "300s",
                        },
                        "name": self.app.name + "-ingress",
                        "spec": {
                            "rules": [
                                {
                                    "host": self.model.config["blog_hostname"],
                                    "http": {
                                        "paths": [
                                            {"path": "/", "backend": {"serviceName": self.app.name, "servicePort": 80}}
                                        ]
                                    },
                                }
                            ],
                        },
                    }
                ]
            },
        }

        if self.model.config["additional_hostnames"]:
            additional_hostnames = juju_setting_to_list(self.model.config["additional_hostnames"])
            rules = resources["kubernetesResources"]["ingressResources"][0]["spec"]["rules"]
            for hostname in additional_hostnames:
                rule = {
                    "host": hostname,
                    "http": {
                        "paths": [
                            {"path": "/", "backend": {"serviceName": self.app.name, "servicePort": 80}}
                        ]
                    },
                }
                rules.append(rule)

        ingress = resources["kubernetesResources"]["ingressResources"][0]
        if self.model.config["tls_secret_name"]:
            ingress["spec"]["tls"] = [
                {
                    "hosts": [self.model.config["blog_hostname"]],
                    "secretName": self.model.config["tls_secret_name"],
                }
            ]
        else:
            ingress["annotations"]['nginx.ingress.kubernetes.io/ssl-redirect'] = 'false'

        out = io.StringIO()
        pprint(resources, out)
        logger.info("This is the Kubernetes Pod resources <<EOM\n{}\nEOM".format(out.getvalue()))

        return resources

    def make_pod_spec(self):
        config = dict(self.model.config)
        config["db_host"] = self.state.db_host
        config["db_name"] = self.state.db_name
        config["db_user"] = self.state.db_user
        config["db_password"] = self.state.db_password

        full_pod_config = generate_pod_config(config, secured=False)
        full_pod_config.update(self._get_wordpress_secrets())
        secure_pod_config = generate_pod_config(config, secured=True)

        ports = [
            {"name": name, "containerPort": int(port), "protocol": "TCP"}
            for name, port in [addr.split(":", 1) for addr in config["ports"].split()]
        ]

        spec = {
            "version": 2,
            "containers": [
                {
                    "name": self.app.name,
                    "imageDetails": {"imagePath": config["image"]},
                    "ports": ports,
                    "config": secure_pod_config,
                    "kubernetes": {"readinessProbe": {"exec": {"command": ["/srv/wordpress-helpers/ready.sh"]}}},
                }
            ],
        }

        out = io.StringIO()
        pprint(spec, out)
        logger.info("This is the Kubernetes Pod spec config (sans secrets) <<EOM\n{}\nEOM".format(out.getvalue()))

        if config.get("image_user") and config.get("image_pass"):
            spec.get("containers")[0].get("imageDetails")["username"] = config["image_user"]
            spec.get("containers")[0].get("imageDetails")["password"] = config["image_pass"]

        secure_pod_config.update(full_pod_config)

        return spec

    def is_valid_config(self):
        is_valid = True
        config = self.model.config

        if not config["initial_settings"]:
            logger.info("No initial_setting provided. Skipping first install.")
            self.model.unit.status = BlockedStatus("Missing initial_settings")
            is_valid = False

        want = ["image"]

        if self.state.has_db_relation:
            if not (self.state.db_host and self.state.db_name and self.state.db_user and self.state.db_password):
                logger.info("MySQL relation has not yet provided database credentials.")
                self.model.unit.status = WaitingStatus("Waiting for MySQL relation to become available")
                is_valid = False
        else:
            want.extend(["db_host", "db_name", "db_user", "db_password"])

        missing = [k for k in want if config[k].rstrip() == ""]
        if missing:
            message = "Missing required config or relation: {}".format(" ".join(missing))
            logger.info(message)
            self.model.unit.status = BlockedStatus(message)
            is_valid = False

        if config["additional_hostnames"]:
            additional_hostnames = juju_setting_to_list(config["additional_hostnames"])
            valid_domain_name_pattern = re.compile(r"^([a-z0-9]+(-[a-z0-9]+)*\.)+[a-z]{2,}$")
            valid = [re.match(valid_domain_name_pattern, h) for h in additional_hostnames]
            if not all(valid):
                message = "Invalid additional hostnames supplied: {}".format(config["additional_hostnames"])
                logger.info(message)
                self.model.unit.status = BlockedStatus(message)
                is_valid = False

        return is_valid

    def get_service_ip(self):
        try:
            return str(self.model.get_binding("website").network.ingress_addresses[0])
        except Exception:
            logger.info("We don't have any ingress addresses yet")

    def _get_wordpress_secrets(self):
        """Get secrets, creating them if they don't exist.

        These are part of the pod spec, and so this function can only be run
        on the leader. We can therefore safely generate them if they don't
        already exist."""
        wp_secrets = {}
        for secret in WORDPRESS_SECRETS:
            # `self.leader_data` itself will never return a KeyError, but
            # checking for the presence of an item before setting it will make
            # it easier to test, as we can simply set `self.leader_data` to
            # be a dictionary.
            if secret not in self.leader_data or not self.leader_data[secret]:
                self.leader_data[secret] = password_generator(64)
            wp_secrets[secret] = self.leader_data[secret]
        return wp_secrets

    def is_service_up(self):
        """Check to see if the HTTP service is up"""
        service_ip = self.get_service_ip()
        if service_ip:
            return self.wordpress.is_vhost_ready(service_ip)
        return False

    def _get_initial_password(self):
        """Get the initial password.

        If a password hasn't been set yet, create one if we're the leader,
        or return an empty string if we're not."""
        initial_password = self.leader_data["initial_password"]
        if not initial_password:
            if self.unit.is_leader:
                initial_password = password_generator()
                self.leader_data["initial_password"] = initial_password
        return initial_password

    def _on_get_initial_password_action(self, event):
        """Handle the get-initial-password action."""
        initial_password = self._get_initial_password()
        if initial_password:
            event.set_results({"password": initial_password})
        else:
            event.fail("Initial password has not been set yet.")


if __name__ == "__main__":
    main(WordpressCharm)<|MERGE_RESOLUTION|>--- conflicted
+++ resolved
@@ -2,11 +2,7 @@
 
 import io
 import logging
-<<<<<<< HEAD
-=======
 import re
-import subprocess
->>>>>>> 15142081
 from pprint import pprint
 from yaml import safe_load
 
@@ -68,37 +64,11 @@
     return pod_config
 
 
-<<<<<<< HEAD
-=======
-def _leader_get(attribute):
-    cmd = ['leader-get', '--format=yaml', attribute]
-    return safe_load(subprocess.check_output(cmd).decode('UTF-8'))
-
-
-def _leader_set(settings):
-    cmd = ['leader-set'] + ['{}={}'.format(k, v or '') for k, v in settings.items()]
-    subprocess.check_call(cmd)
-
-
-def create_wordpress_secrets():
-    for secret in WORDPRESS_SECRETS:
-        if not _leader_get(secret):
-            _leader_set({secret: password_generator(64)})
-
-
-def gather_wordpress_secrets():
-    rv = {}
-    for secret in WORDPRESS_SECRETS:
-        rv[secret] = _leader_get(secret)
-    return rv
-
-
 def juju_setting_to_list(config_string, split_char=" "):
     "Transforms Juju setting strings into a list, defaults to splitting on whitespace."
     return config_string.split(split_char)
 
 
->>>>>>> 15142081
 class WordpressInitialiseEvent(EventBase):
     """Custom event for signalling Wordpress initialisation.
 
