--- conflicted
+++ resolved
@@ -126,21 +126,6 @@
             }
         }
         self.assertEqual(self.harness.charm.make_pod_resources(), expected)
-
-<<<<<<< HEAD
-    def test_on_get_initial_password_action(self):
-        action_event = Mock()
-        # First test with no initial password set.
-        with mock.patch.object(self.harness.charm, "_get_initial_password") as get_initial_password:
-            get_initial_password.return_value = ""
-            self.harness.charm._on_get_initial_password_action(action_event)
-            self.assertEqual(action_event.fail.call_args, mock.call("Initial password has not been set yet."))
-        # Now test with initial password set.
-        with mock.patch.object(self.harness.charm, "_get_initial_password") as get_initial_password:
-            get_initial_password.return_value = "passwd"
-            self.harness.charm._on_get_initial_password_action(action_event)
-            self.assertEqual(action_event.set_results.call_args, mock.call({"password": "passwd"}))
-=======
         # And now test with no tls config.
         self.harness.update_config({"tls_secret_name": ""})
         expected = {
@@ -173,4 +158,16 @@
             }
         }
         self.assertEqual(self.harness.charm.make_pod_resources(), expected)
->>>>>>> a1693435
+
+    def test_on_get_initial_password_action(self):
+        action_event = Mock()
+        # First test with no initial password set.
+        with mock.patch.object(self.harness.charm, "_get_initial_password") as get_initial_password:
+            get_initial_password.return_value = ""
+            self.harness.charm._on_get_initial_password_action(action_event)
+            self.assertEqual(action_event.fail.call_args, mock.call("Initial password has not been set yet."))
+        # Now test with initial password set.
+        with mock.patch.object(self.harness.charm, "_get_initial_password") as get_initial_password:
+            get_initial_password.return_value = "passwd"
+            self.harness.charm._on_get_initial_password_action(action_event)
+            self.assertEqual(action_event.set_results.call_args, mock.call({"password": "passwd"}))