--- conflicted
+++ resolved
@@ -10,11 +10,7 @@
 
 | | |
 |--|--|
-<<<<<<< HEAD
-|  [Tutorials](https://charmhub.io/wordpress-k8s/docs/tutorials-getting-started)</br>  Get started - a hands-on introduction to using the Charmed WordPress operator for new users </br> |  [How-to guides](https://charmhub.io/wordpress-k8s/docs/how-to) </br> Step-by-step guides covering key operations and common tasks |
-=======
 |  [Tutorials](https://charmhub.io/wordpress-k8s/docs/tutorials-getting-started)</br>  Get started - a hands-on introduction to using the Charmed WordPress operator for new users </br> |  [How-to guides](https://charmhub.io/wordpress-k8s/docs/how-to-retrieve-initial-credentials) </br> Step-by-step guides covering key operations and common tasks |
->>>>>>> a3989801
 | [Reference](https://charmhub.io/wordpress-k8s/docs/reference-actions) </br> Technical information - specifications, APIs, architecture | [Explanation](https://charmhub.io/wordpress-k8s/docs/explanation-overview) </br> Concepts - discussion and clarification of key topics  |
 
 ## Contributing to this documentation
