--- conflicted
+++ resolved
@@ -8,15 +8,13 @@
 
 Each revision is versioned by the date of the revision.
 
-<<<<<<< HEAD
+## 2025-12-16
+
+- chore: eject deprecated resource-centre theme
+
 ## 2025-12-11
 
 - docs: Update to version 1.3.1 of the Canonical starter pack.
-=======
-## 2025-12-16
-
-- chore: eject deprecated resource-centre theme
->>>>>>> 2cf372f3
 
 ## 2025-11-19
 
