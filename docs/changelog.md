# Changelog

<<<<<<< HEAD
### 2025-03-11
- fix: use supported YoastSEO plugin version.
=======
All notable changes to this project will be documented in this file.

The format is based on [Keep a Changelog](https://keepachangelog.com/en/1.1.0/).

Each revision is versioned by the date of the revision.

### 20250-03-11

- docs: fix charm architecture diagram (separate charm containers boundary)
>>>>>>> aa5d5b42

### 2025-03-10

- Add charm architecture diagram.
- Add changelog for tracking user-relevant changes.<|MERGE_RESOLUTION|>--- conflicted
+++ resolved
@@ -1,19 +1,15 @@
 # Changelog
 
-<<<<<<< HEAD
-### 2025-03-11
-- fix: use supported YoastSEO plugin version.
-=======
 All notable changes to this project will be documented in this file.
 
 The format is based on [Keep a Changelog](https://keepachangelog.com/en/1.1.0/).
 
 Each revision is versioned by the date of the revision.
 
-### 20250-03-11
+### 2025-03-11
 
+- fix: use supported YoastSEO plugin version.
 - docs: fix charm architecture diagram (separate charm containers boundary)
->>>>>>> aa5d5b42
 
 ### 2025-03-10
 
