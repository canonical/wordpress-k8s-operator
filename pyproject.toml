--- conflicted
+++ resolved
@@ -15,12 +15,6 @@
   "Programming Language :: Python :: 3.13",
   "Programming Language :: Python :: 3.14",
 ]
-<<<<<<< HEAD
-dependencies = [ "cosl==1.3.1", "mysql-connector-python==9.5", "ops==3.3.1", "pydantic==2.12.4", "requests==2.32.5" ]
-
-[dependency-groups]
-fmt = [ "ruff" ]
-=======
 dependencies = [
   "cosl==1.3.1",
   "mysql-connector-python==9.5",
@@ -33,7 +27,6 @@
 fmt = [
   "ruff",
 ]
->>>>>>> b4c490fb
 lint = [
   "codespell",
   "juju>=2.9,<3",
@@ -51,11 +44,6 @@
   "types-requests",
   "websockets<14",
 ]
-<<<<<<< HEAD
-static = [ "bandit[toml]", "toml" ]
-unit = [ "coverage[toml]", "pytest" ]
-coverage-report = [ "coverage[toml]", "pytest" ]
-=======
 static = [
   "bandit[toml]",
   "toml",
@@ -68,7 +56,6 @@
   "coverage[toml]",
   "pytest",
 ]
->>>>>>> b4c490fb
 integration = [
   "allure-pytest>=2.8.18",
   "allure-pytest-collection-report @ git+https://github.com/canonical/data-platform-workflows@v24.0.0#subdirectory=python/pytest_plugins/allure_pytest_collection_report",
