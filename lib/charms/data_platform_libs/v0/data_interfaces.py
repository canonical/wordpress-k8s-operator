# Copyright 2023 Canonical Ltd.
#
# Licensed under the Apache License, Version 2.0 (the "License");
# you may not use this file except in compliance with the License.
# You may obtain a copy of the License at
#
# http://www.apache.org/licenses/LICENSE-2.0
#
# Unless required by applicable law or agreed to in writing, software
# distributed under the License is distributed on an "AS IS" BASIS,
# WITHOUT WARRANTIES OR CONDITIONS OF ANY KIND, either express or implied.
# See the License for the specific language governing permissions and
# limitations under the License.

r"""Library to manage the relation for the data-platform products.

This library contains the Requires and Provides classes for handling the relation
between an application and multiple managed application supported by the data-team:
MySQL, Postgresql, MongoDB, Redis, and Kafka.

### Database (MySQL, Postgresql, MongoDB, and Redis)

#### Requires Charm
This library is a uniform interface to a selection of common database
metadata, with added custom events that add convenience to database management,
and methods to consume the application related data.


Following an example of using the DatabaseCreatedEvent, in the context of the
application charm code:

```python

from charms.data_platform_libs.v0.data_interfaces import (
    DatabaseCreatedEvent,
    DatabaseRequires,
)

class ApplicationCharm(CharmBase):
    # Application charm that connects to database charms.

    def __init__(self, *args):
        super().__init__(*args)

        # Charm events defined in the database requires charm library.
        self.database = DatabaseRequires(self, relation_name="database", database_name="database")
        self.framework.observe(self.database.on.database_created, self._on_database_created)

    def _on_database_created(self, event: DatabaseCreatedEvent) -> None:
        # Handle the created database

        # Create configuration file for app
        config_file = self._render_app_config_file(
            event.username,
            event.password,
            event.endpoints,
        )

        # Start application with rendered configuration
        self._start_application(config_file)

        # Set active status
        self.unit.status = ActiveStatus("received database credentials")
```

As shown above, the library provides some custom events to handle specific situations,
which are listed below:

-  database_created: event emitted when the requested database is created.
-  endpoints_changed: event emitted when the read/write endpoints of the database have changed.
-  read_only_endpoints_changed: event emitted when the read-only endpoints of the database
  have changed. Event is not triggered if read/write endpoints changed too.

If it is needed to connect multiple database clusters to the same relation endpoint
the application charm can implement the same code as if it would connect to only
one database cluster (like the above code example).

To differentiate multiple clusters connected to the same relation endpoint
the application charm can use the name of the remote application:

```python

def _on_database_created(self, event: DatabaseCreatedEvent) -> None:
    # Get the remote app name of the cluster that triggered this event
    cluster = event.relation.app.name
```

It is also possible to provide an alias for each different database cluster/relation.

So, it is possible to differentiate the clusters in two ways.
The first is to use the remote application name, i.e., `event.relation.app.name`, as above.

The second way is to use different event handlers to handle each cluster events.
The implementation would be something like the following code:

```python

from charms.data_platform_libs.v0.data_interfaces import (
    DatabaseCreatedEvent,
    DatabaseRequires,
)

class ApplicationCharm(CharmBase):
    # Application charm that connects to database charms.

    def __init__(self, *args):
        super().__init__(*args)

        # Define the cluster aliases and one handler for each cluster database created event.
        self.database = DatabaseRequires(
            self,
            relation_name="database",
            database_name="database",
            relations_aliases = ["cluster1", "cluster2"],
        )
        self.framework.observe(
            self.database.on.cluster1_database_created, self._on_cluster1_database_created
        )
        self.framework.observe(
            self.database.on.cluster2_database_created, self._on_cluster2_database_created
        )

    def _on_cluster1_database_created(self, event: DatabaseCreatedEvent) -> None:
        # Handle the created database on the cluster named cluster1

        # Create configuration file for app
        config_file = self._render_app_config_file(
            event.username,
            event.password,
            event.endpoints,
        )
        ...

    def _on_cluster2_database_created(self, event: DatabaseCreatedEvent) -> None:
        # Handle the created database on the cluster named cluster2

        # Create configuration file for app
        config_file = self._render_app_config_file(
            event.username,
            event.password,
            event.endpoints,
        )
        ...

```

When it's needed to check whether a plugin (extension) is enabled on the PostgreSQL
charm, you can use the is_postgresql_plugin_enabled method. To use that, you need to
add the following dependency to your charmcraft.yaml file:

```yaml

parts:
  charm:
    charm-binary-python-packages:
      - psycopg[binary]

```

### Provider Charm

Following an example of using the DatabaseRequestedEvent, in the context of the
database charm code:

```python
from charms.data_platform_libs.v0.data_interfaces import DatabaseProvides

class SampleCharm(CharmBase):

    def __init__(self, *args):
        super().__init__(*args)
        # Charm events defined in the database provides charm library.
        self.provided_database = DatabaseProvides(self, relation_name="database")
        self.framework.observe(self.provided_database.on.database_requested,
            self._on_database_requested)
        # Database generic helper
        self.database = DatabaseHelper()

    def _on_database_requested(self, event: DatabaseRequestedEvent) -> None:
        # Handle the event triggered by a new database requested in the relation
        # Retrieve the database name using the charm library.
        db_name = event.database
        # generate a new user credential
        username = self.database.generate_user()
        password = self.database.generate_password()
        # set the credentials for the relation
        self.provided_database.set_credentials(event.relation.id, username, password)
        # set other variables for the relation event.set_tls("False")
```
As shown above, the library provides a custom event (database_requested) to handle
the situation when an application charm requests a new database to be created.
It's preferred to subscribe to this event instead of relation changed event to avoid
creating a new database when other information other than a database name is
exchanged in the relation databag.

### Kafka

This library is the interface to use and interact with the Kafka charm. This library contains
custom events that add convenience to manage Kafka, and provides methods to consume the
application related data.

#### Requirer Charm

```python

from charms.data_platform_libs.v0.data_interfaces import (
    BootstrapServerChangedEvent,
    KafkaRequires,
    TopicCreatedEvent,
)

class ApplicationCharm(CharmBase):

    def __init__(self, *args):
        super().__init__(*args)
        self.kafka = KafkaRequires(self, "kafka_client", "test-topic")
        self.framework.observe(
            self.kafka.on.bootstrap_server_changed, self._on_kafka_bootstrap_server_changed
        )
        self.framework.observe(
            self.kafka.on.topic_created, self._on_kafka_topic_created
        )

    def _on_kafka_bootstrap_server_changed(self, event: BootstrapServerChangedEvent):
        # Event triggered when a bootstrap server was changed for this application

        new_bootstrap_server = event.bootstrap_server
        ...

    def _on_kafka_topic_created(self, event: TopicCreatedEvent):
        # Event triggered when a topic was created for this application
        username = event.username
        password = event.password
        tls = event.tls
        tls_ca= event.tls_ca
        bootstrap_server event.bootstrap_server
        consumer_group_prefic = event.consumer_group_prefix
        zookeeper_uris = event.zookeeper_uris
        ...

```

As shown above, the library provides some custom events to handle specific situations,
which are listed below:

- topic_created: event emitted when the requested topic is created.
- bootstrap_server_changed: event emitted when the bootstrap server have changed.
- credential_changed: event emitted when the credentials of Kafka changed.

### Provider Charm

Following the previous example, this is an example of the provider charm.

```python
class SampleCharm(CharmBase):

from charms.data_platform_libs.v0.data_interfaces import (
    KafkaProvides,
    TopicRequestedEvent,
)

    def __init__(self, *args):
        super().__init__(*args)

        # Default charm events.
        self.framework.observe(self.on.start, self._on_start)

        # Charm events defined in the Kafka Provides charm library.
        self.kafka_provider = KafkaProvides(self, relation_name="kafka_client")
        self.framework.observe(self.kafka_provider.on.topic_requested, self._on_topic_requested)
        # Kafka generic helper
        self.kafka = KafkaHelper()

    def _on_topic_requested(self, event: TopicRequestedEvent):
        # Handle the on_topic_requested event.

        topic = event.topic
        relation_id = event.relation.id
        # set connection info in the databag relation
        self.kafka_provider.set_bootstrap_server(relation_id, self.kafka.get_bootstrap_server())
        self.kafka_provider.set_credentials(relation_id, username=username, password=password)
        self.kafka_provider.set_consumer_group_prefix(relation_id, ...)
        self.kafka_provider.set_tls(relation_id, "False")
        self.kafka_provider.set_zookeeper_uris(relation_id, ...)

```
As shown above, the library provides a custom event (topic_requested) to handle
the situation when an application charm requests a new topic to be created.
It is preferred to subscribe to this event instead of relation changed event to avoid
creating a new topic when other information other than a topic name is
exchanged in the relation databag.
"""

import copy
import json
import logging
from abc import ABC, abstractmethod
from collections import UserDict, namedtuple
from datetime import datetime
from enum import Enum
from typing import (
    Callable,
    Dict,
    ItemsView,
    KeysView,
    List,
    Optional,
    Set,
    Tuple,
    Union,
    ValuesView,
)

from ops import JujuVersion, Model, Secret, SecretInfo, SecretNotFoundError
from ops.charm import (
    CharmBase,
    CharmEvents,
    RelationChangedEvent,
    RelationCreatedEvent,
    RelationEvent,
    SecretChangedEvent,
)
from ops.framework import EventSource, Object
from ops.model import Application, ModelError, Relation, Unit

# The unique Charmhub library identifier, never change it
LIBID = "6c3e6b6680d64e9c89e611d1a15f65be"

# Increment this major API version when introducing breaking changes
LIBAPI = 0

# Increment this PATCH version before using `charmcraft publish-lib` or reset
# to 0 if you are raising the major API version
<<<<<<< HEAD
LIBPATCH = 41
=======
LIBPATCH = 42
>>>>>>> 85502877

PYDEPS = ["ops>=2.0.0"]

# Starting from what LIBPATCH number to apply legacy solutions
# v0.17 was the last version without secrets
LEGACY_SUPPORT_FROM = 17

logger = logging.getLogger(__name__)

Diff = namedtuple("Diff", "added changed deleted")
Diff.__doc__ = """
A tuple for storing the diff between two data mappings.

added - keys that were added
changed - keys that still exist but have new values
deleted - key that were deleted"""


PROV_SECRET_PREFIX = "secret-"
REQ_SECRET_FIELDS = "requested-secrets"
GROUP_MAPPING_FIELD = "secret_group_mapping"
GROUP_SEPARATOR = "@"

MODEL_ERRORS = {
    "not_leader": "this unit is not the leader",
    "no_label_and_uri": "ERROR either URI or label should be used for getting an owned secret but not both",
    "owner_no_refresh": "ERROR secret owner cannot use --refresh",
}


##############################################################################
# Exceptions
##############################################################################


class DataInterfacesError(Exception):
    """Common ancestor for DataInterfaces related exceptions."""


class SecretError(DataInterfacesError):
    """Common ancestor for Secrets related exceptions."""


class SecretAlreadyExistsError(SecretError):
    """A secret that was to be added already exists."""


class SecretsUnavailableError(SecretError):
    """Secrets aren't yet available for Juju version used."""


class SecretsIllegalUpdateError(SecretError):
    """Secrets aren't yet available for Juju version used."""


class IllegalOperationError(DataInterfacesError):
    """To be used when an operation is not allowed to be performed."""


class PrematureDataAccessError(DataInterfacesError):
    """To be raised when the Relation Data may be accessed (written) before protocol init complete."""


##############################################################################
# Global helpers / utilities
##############################################################################

##############################################################################
# Databag handling and comparison methods
##############################################################################


def get_encoded_dict(
    relation: Relation, member: Union[Unit, Application], field: str
) -> Optional[Dict[str, str]]:
    """Retrieve and decode an encoded field from relation data."""
    data = json.loads(relation.data[member].get(field, "{}"))
    if isinstance(data, dict):
        return data
    logger.error("Unexpected datatype for %s instead of dict.", str(data))


def get_encoded_list(
    relation: Relation, member: Union[Unit, Application], field: str
) -> Optional[List[str]]:
    """Retrieve and decode an encoded field from relation data."""
    data = json.loads(relation.data[member].get(field, "[]"))
    if isinstance(data, list):
        return data
    logger.error("Unexpected datatype for %s instead of list.", str(data))


def set_encoded_field(
    relation: Relation,
    member: Union[Unit, Application],
    field: str,
    value: Union[str, list, Dict[str, str]],
) -> None:
    """Set an encoded field from relation data."""
    relation.data[member].update({field: json.dumps(value)})


def diff(event: RelationChangedEvent, bucket: Optional[Union[Unit, Application]]) -> Diff:
    """Retrieves the diff of the data in the relation changed databag.

    Args:
        event: relation changed event.
        bucket: bucket of the databag (app or unit)

    Returns:
        a Diff instance containing the added, deleted and changed
            keys from the event relation databag.
    """
    # Retrieve the old data from the data key in the application relation databag.
    if not bucket:
        return Diff([], [], [])

    old_data = get_encoded_dict(event.relation, bucket, "data")

    if not old_data:
        old_data = {}

    # Retrieve the new data from the event relation databag.
    new_data = (
        {key: value for key, value in event.relation.data[event.app].items() if key != "data"}
        if event.app
        else {}
    )

    # These are the keys that were added to the databag and triggered this event.
    added = new_data.keys() - old_data.keys()  # pyright: ignore [reportAssignmentType]
    # These are the keys that were removed from the databag and triggered this event.
    deleted = old_data.keys() - new_data.keys()  # pyright: ignore [reportAssignmentType]
    # These are the keys that already existed in the databag,
    # but had their values changed.
    changed = {
        key
        for key in old_data.keys() & new_data.keys()  # pyright: ignore [reportAssignmentType]
        if old_data[key] != new_data[key]  # pyright: ignore [reportAssignmentType]
    }
    # Convert the new_data to a serializable format and save it for a next diff check.
    set_encoded_field(event.relation, bucket, "data", new_data)

    # Return the diff with all possible changes.
    return Diff(added, changed, deleted)


##############################################################################
# Module decorators
##############################################################################


def leader_only(f):
    """Decorator to ensure that only leader can perform given operation."""

    def wrapper(self, *args, **kwargs):
        if self.component == self.local_app and not self.local_unit.is_leader():
            logger.error(
                "This operation (%s()) can only be performed by the leader unit", f.__name__
            )
            return
        return f(self, *args, **kwargs)

    wrapper.leader_only = True
    return wrapper


def juju_secrets_only(f):
    """Decorator to ensure that certain operations would be only executed on Juju3."""

    def wrapper(self, *args, **kwargs):
        if not self.secrets_enabled:
            raise SecretsUnavailableError("Secrets unavailable on current Juju version")
        return f(self, *args, **kwargs)

    return wrapper


def dynamic_secrets_only(f):
    """Decorator to ensure that certain operations would be only executed when NO static secrets are defined."""

    def wrapper(self, *args, **kwargs):
        if self.static_secret_fields:
            raise IllegalOperationError(
                "Unsafe usage of statically and dynamically defined secrets, aborting."
            )
        return f(self, *args, **kwargs)

    return wrapper


def either_static_or_dynamic_secrets(f):
    """Decorator to ensure that static and dynamic secrets won't be used in parallel."""

    def wrapper(self, *args, **kwargs):
        if self.static_secret_fields and set(self.current_secret_fields) - set(
            self.static_secret_fields
        ):
            raise IllegalOperationError(
                "Unsafe usage of statically and dynamically defined secrets, aborting."
            )
        return f(self, *args, **kwargs)

    return wrapper


def legacy_apply_from_version(version: int) -> Callable:
    """Decorator to decide whether to apply a legacy function or not.

    Based on LEGACY_SUPPORT_FROM module variable value, the importer charm may only want
    to apply legacy solutions starting from a specific LIBPATCH.

    NOTE: All 'legacy' functions have to be defined and called in a way that they return `None`.
    This results in cleaner and more secure execution flows in case the function may be disabled.
    This requirement implicitly means that legacy functions change the internal state strictly,
    don't return information.
    """

    def decorator(f: Callable[..., None]):
        """Signature is ensuring None return value."""
        f.legacy_version = version

        def wrapper(self, *args, **kwargs) -> None:
            if version >= LEGACY_SUPPORT_FROM:
                return f(self, *args, **kwargs)

        return wrapper

    return decorator


##############################################################################
# Helper classes
##############################################################################


class Scope(Enum):
    """Peer relations scope."""

    APP = "app"
    UNIT = "unit"


class SecretGroup(str):
    """Secret groups specific type."""


class SecretGroupsAggregate(str):
    """Secret groups with option to extend with additional constants."""

    def __init__(self):
        self.USER = SecretGroup("user")
        self.TLS = SecretGroup("tls")
        self.EXTRA = SecretGroup("extra")

    def __setattr__(self, name, value):
        """Setting internal constants."""
        if name in self.__dict__:
            raise RuntimeError("Can't set constant!")
        else:
            super().__setattr__(name, SecretGroup(value))

    def groups(self) -> list:
        """Return the list of stored SecretGroups."""
        return list(self.__dict__.values())

    def get_group(self, group: str) -> Optional[SecretGroup]:
        """If the input str translates to a group name, return that."""
        return SecretGroup(group) if group in self.groups() else None


SECRET_GROUPS = SecretGroupsAggregate()


class CachedSecret:
    """Locally cache a secret.

    The data structure is precisely reusing/simulating as in the actual Secret Storage
    """

    KNOWN_MODEL_ERRORS = [MODEL_ERRORS["no_label_and_uri"], MODEL_ERRORS["owner_no_refresh"]]

    def __init__(
        self,
        model: Model,
        component: Union[Application, Unit],
        label: str,
        secret_uri: Optional[str] = None,
        legacy_labels: List[str] = [],
    ):
        self._secret_meta = None
        self._secret_content = {}
        self._secret_uri = secret_uri
        self.label = label
        self._model = model
        self.component = component
        self.legacy_labels = legacy_labels
        self.current_label = None

    @property
    def meta(self) -> Optional[Secret]:
        """Getting cached secret meta-information."""
        if not self._secret_meta:
            if not (self._secret_uri or self.label):
                return

            try:
                self._secret_meta = self._model.get_secret(label=self.label)
            except SecretNotFoundError:
                # Falling back to seeking for potential legacy labels
                self._legacy_compat_find_secret_by_old_label()

            # If still not found, to be checked by URI, to be labelled with the proposed label
            if not self._secret_meta and self._secret_uri:
                self._secret_meta = self._model.get_secret(id=self._secret_uri, label=self.label)
        return self._secret_meta

    ##########################################################################
    # Backwards compatibility / Upgrades
    ##########################################################################
    # These functions are used to keep backwards compatibility on rolling upgrades
    # Policy:
    # All data is kept intact until the first write operation. (This allows a minimal
    # grace period during which rollbacks are fully safe. For more info see the spec.)
    # All data involves:
    #   - databag contents
    #   - secrets content
    #   - secret labels (!!!)
    # Legacy functions must return None, and leave an equally consistent state whether
    # they are executed or skipped (as a high enough versioned execution environment may
    # not require so)

    # Compatibility

    @legacy_apply_from_version(34)
    def _legacy_compat_find_secret_by_old_label(self) -> None:
        """Compatibility function, allowing to find a secret by a legacy label.

        This functionality is typically needed when secret labels changed over an upgrade.
        Until the first write operation, we need to maintain data as it was, including keeping
        the old secret label. In order to keep track of the old label currently used to access
        the secret, and additional 'current_label' field is being defined.
        """
        for label in self.legacy_labels:
            try:
                self._secret_meta = self._model.get_secret(label=label)
            except SecretNotFoundError:
                pass
            else:
                if label != self.label:
                    self.current_label = label
                return

    # Migrations

    @legacy_apply_from_version(34)
    def _legacy_migration_to_new_label_if_needed(self) -> None:
        """Helper function to re-create the secret with a different label.

        Juju does not provide a way to change secret labels.
        Thus whenever moving from secrets version that involves secret label changes,
        we "re-create" the existing secret, and attach the new label to the new
        secret, to be used from then on.

        Note: we replace the old secret with a new one "in place", as we can't
        easily switch the containing SecretCache structure to point to a new secret.
        Instead we are changing the 'self' (CachedSecret) object to point to the
        new instance.
        """
        if not self.current_label or not (self.meta and self._secret_meta):
            return

        # Create a new secret with the new label
        content = self._secret_meta.get_content()
        self._secret_uri = None

        # It will be nice to have the possibility to check if we are the owners of the secret...
        try:
            self._secret_meta = self.add_secret(content, label=self.label)
        except ModelError as err:
            if MODEL_ERRORS["not_leader"] not in str(err):
                raise
        self.current_label = None

    ##########################################################################
    # Public functions
    ##########################################################################

    def add_secret(
        self,
        content: Dict[str, str],
        relation: Optional[Relation] = None,
        label: Optional[str] = None,
    ) -> Secret:
        """Create a new secret."""
        if self._secret_uri:
            raise SecretAlreadyExistsError(
                "Secret is already defined with uri %s", self._secret_uri
            )

        label = self.label if not label else label

        secret = self.component.add_secret(content, label=label)
        if relation and relation.app != self._model.app:
            # If it's not a peer relation, grant is to be applied
            secret.grant(relation)
        self._secret_uri = secret.id
        self._secret_meta = secret
        return self._secret_meta

    def get_content(self) -> Dict[str, str]:
        """Getting cached secret content."""
        if not self._secret_content:
            if self.meta:
                try:
                    self._secret_content = self.meta.get_content(refresh=True)
                except (ValueError, ModelError) as err:
                    # https://bugs.launchpad.net/juju/+bug/2042596
                    # Only triggered when 'refresh' is set
                    if isinstance(err, ModelError) and not any(
                        msg in str(err) for msg in self.KNOWN_MODEL_ERRORS
                    ):
                        raise
                    # Due to: ValueError: Secret owner cannot use refresh=True
                    self._secret_content = self.meta.get_content()
        return self._secret_content

    def set_content(self, content: Dict[str, str]) -> None:
        """Setting cached secret content."""
        if not self.meta:
            return

        # DPE-4182: do not create new revision if the content stay the same
        if content == self.get_content():
            return

        if content:
            self._legacy_migration_to_new_label_if_needed()
            self.meta.set_content(content)
            self._secret_content = content
        else:
            self.meta.remove_all_revisions()

    def get_info(self) -> Optional[SecretInfo]:
        """Wrapper function to apply the corresponding call on the Secret object within CachedSecret if any."""
        if self.meta:
            return self.meta.get_info()

    def remove(self) -> None:
        """Remove secret."""
        if not self.meta:
            raise SecretsUnavailableError("Non-existent secret was attempted to be removed.")
        try:
            self.meta.remove_all_revisions()
        except SecretNotFoundError:
            pass
        self._secret_content = {}
        self._secret_meta = None
        self._secret_uri = None


class SecretCache:
    """A data structure storing CachedSecret objects."""

    def __init__(self, model: Model, component: Union[Application, Unit]):
        self._model = model
        self.component = component
        self._secrets: Dict[str, CachedSecret] = {}

    def get(
        self, label: str, uri: Optional[str] = None, legacy_labels: List[str] = []
    ) -> Optional[CachedSecret]:
        """Getting a secret from Juju Secret store or cache."""
        if not self._secrets.get(label):
            secret = CachedSecret(
                self._model, self.component, label, uri, legacy_labels=legacy_labels
            )
            if secret.meta:
                self._secrets[label] = secret
        return self._secrets.get(label)

    def add(self, label: str, content: Dict[str, str], relation: Relation) -> CachedSecret:
        """Adding a secret to Juju Secret."""
        if self._secrets.get(label):
            raise SecretAlreadyExistsError(f"Secret {label} already exists")

        secret = CachedSecret(self._model, self.component, label)
        secret.add_secret(content, relation)
        self._secrets[label] = secret
        return self._secrets[label]

    def remove(self, label: str) -> None:
        """Remove a secret from the cache."""
        if secret := self.get(label):
            try:
                secret.remove()
                self._secrets.pop(label)
            except (SecretsUnavailableError, KeyError):
                pass
            else:
                return
        logging.debug("Non-existing Juju Secret was attempted to be removed %s", label)


################################################################################
# Relation Data base/abstract ancestors (i.e. parent classes)
################################################################################


# Base Data


class DataDict(UserDict):
    """Python Standard Library 'dict' - like representation of Relation Data."""

    def __init__(self, relation_data: "Data", relation_id: int):
        self.relation_data = relation_data
        self.relation_id = relation_id

    @property
    def data(self) -> Dict[str, str]:
        """Return the full content of the Abstract Relation Data dictionary."""
        result = self.relation_data.fetch_my_relation_data([self.relation_id])
        try:
            result_remote = self.relation_data.fetch_relation_data([self.relation_id])
        except NotImplementedError:
            result_remote = {self.relation_id: {}}
        if result:
            result_remote[self.relation_id].update(result[self.relation_id])
        return result_remote.get(self.relation_id, {})

    def __setitem__(self, key: str, item: str) -> None:
        """Set an item of the Abstract Relation Data dictionary."""
        self.relation_data.update_relation_data(self.relation_id, {key: item})

    def __getitem__(self, key: str) -> str:
        """Get an item of the Abstract Relation Data dictionary."""
        result = None

        # Avoiding "leader_only" error when cross-charm non-leader unit, not to report useless error
        if (
            not hasattr(self.relation_data.fetch_my_relation_field, "leader_only")
            or self.relation_data.component != self.relation_data.local_app
            or self.relation_data.local_unit.is_leader()
        ):
            result = self.relation_data.fetch_my_relation_field(self.relation_id, key)

        if not result:
            try:
                result = self.relation_data.fetch_relation_field(self.relation_id, key)
            except NotImplementedError:
                pass

        if not result:
            raise KeyError
        return result

    def __eq__(self, d: dict) -> bool:
        """Equality."""
        return self.data == d

    def __repr__(self) -> str:
        """String representation Abstract Relation Data dictionary."""
        return repr(self.data)

    def __len__(self) -> int:
        """Length of the Abstract Relation Data dictionary."""
        return len(self.data)

    def __delitem__(self, key: str) -> None:
        """Delete an item of the Abstract Relation Data dictionary."""
        self.relation_data.delete_relation_data(self.relation_id, [key])

    def has_key(self, key: str) -> bool:
        """Does the key exist in the Abstract Relation Data dictionary?"""
        return key in self.data

    def update(self, items: Dict[str, str]):
        """Update the Abstract Relation Data dictionary."""
        self.relation_data.update_relation_data(self.relation_id, items)

    def keys(self) -> KeysView[str]:
        """Keys of the Abstract Relation Data dictionary."""
        return self.data.keys()

    def values(self) -> ValuesView[str]:
        """Values of the Abstract Relation Data dictionary."""
        return self.data.values()

    def items(self) -> ItemsView[str, str]:
        """Items of the Abstract Relation Data dictionary."""
        return self.data.items()

    def pop(self, item: str) -> str:
        """Pop an item of the Abstract Relation Data dictionary."""
        result = self.relation_data.fetch_my_relation_field(self.relation_id, item)
        if not result:
            raise KeyError(f"Item {item} doesn't exist.")
        self.relation_data.delete_relation_data(self.relation_id, [item])
        return result

    def __contains__(self, item: str) -> bool:
        """Does the Abstract Relation Data dictionary contain item?"""
        return item in self.data.values()

    def __iter__(self):
        """Iterate through the Abstract Relation Data dictionary."""
        return iter(self.data)

    def get(self, key: str, default: Optional[str] = None) -> Optional[str]:
        """Safely get an item of the Abstract Relation Data dictionary."""
        try:
            if result := self[key]:
                return result
        except KeyError:
            return default


class Data(ABC):
    """Base relation data mainpulation (abstract) class."""

    SCOPE = Scope.APP

    # Local map to associate mappings with secrets potentially as a group
    SECRET_LABEL_MAP = {
        "username": SECRET_GROUPS.USER,
        "password": SECRET_GROUPS.USER,
        "uris": SECRET_GROUPS.USER,
        "read-only-uris": SECRET_GROUPS.USER,
        "tls": SECRET_GROUPS.TLS,
        "tls-ca": SECRET_GROUPS.TLS,
    }

    def __init__(
        self,
        model: Model,
        relation_name: str,
    ) -> None:
        self._model = model
        self.local_app = self._model.app
        self.local_unit = self._model.unit
        self.relation_name = relation_name
        self._jujuversion = None
        self.component = self.local_app if self.SCOPE == Scope.APP else self.local_unit
        self.secrets = SecretCache(self._model, self.component)
        self.data_component = None

    @property
    def relations(self) -> List[Relation]:
        """The list of Relation instances associated with this relation_name."""
        return [
            relation
            for relation in self._model.relations[self.relation_name]
            if self._is_relation_active(relation)
        ]

    @property
    def secrets_enabled(self):
        """Is this Juju version allowing for Secrets usage?"""
        if not self._jujuversion:
            self._jujuversion = JujuVersion.from_environ()
        return self._jujuversion.has_secrets

    @property
    def secret_label_map(self):
        """Exposing secret-label map via a property -- could be overridden in descendants!"""
        return self.SECRET_LABEL_MAP

    # Mandatory overrides for internal/helper methods

    @abstractmethod
    def _get_relation_secret(
        self, relation_id: int, group_mapping: SecretGroup, relation_name: Optional[str] = None
    ) -> Optional[CachedSecret]:
        """Retrieve a Juju Secret that's been stored in the relation databag."""
        raise NotImplementedError

    @abstractmethod
    def _fetch_specific_relation_data(
        self, relation: Relation, fields: Optional[List[str]]
    ) -> Dict[str, str]:
        """Fetch data available (directily or indirectly -- i.e. secrets) from the relation."""
        raise NotImplementedError

    @abstractmethod
    def _fetch_my_specific_relation_data(
        self, relation: Relation, fields: Optional[List[str]]
    ) -> Dict[str, str]:
        """Fetch data available (directily or indirectly -- i.e. secrets) from the relation for owner/this_app."""
        raise NotImplementedError

    @abstractmethod
    def _update_relation_data(self, relation: Relation, data: Dict[str, str]) -> None:
        """Update data available (directily or indirectly -- i.e. secrets) from the relation for owner/this_app."""
        raise NotImplementedError

    @abstractmethod
    def _delete_relation_data(self, relation: Relation, fields: List[str]) -> None:
        """Delete data available (directily or indirectly -- i.e. secrets) from the relation for owner/this_app."""
        raise NotImplementedError

    # Optional overrides

    def _legacy_apply_on_fetch(self) -> None:
        """This function should provide a list of compatibility functions to be applied when fetching (legacy) data."""
        pass

    def _legacy_apply_on_update(self, fields: List[str]) -> None:
        """This function should provide a list of compatibility functions to be applied when writing data.

        Since data may be at a legacy version, migration may be mandatory.
        """
        pass

    def _legacy_apply_on_delete(self, fields: List[str]) -> None:
        """This function should provide a list of compatibility functions to be applied when deleting (legacy) data."""
        pass

    # Internal helper methods

    @staticmethod
    def _is_relation_active(relation: Relation):
        """Whether the relation is active based on contained data."""
        try:
            _ = repr(relation.data)
            return True
        except (RuntimeError, ModelError):
            return False

    @staticmethod
    def _is_secret_field(field: str) -> bool:
        """Is the field in question a secret reference (URI) field or not?"""
        return field.startswith(PROV_SECRET_PREFIX)

    @staticmethod
    def _generate_secret_label(
        relation_name: str, relation_id: int, group_mapping: SecretGroup
    ) -> str:
        """Generate unique group_mappings for secrets within a relation context."""
        return f"{relation_name}.{relation_id}.{group_mapping}.secret"

    def _generate_secret_field_name(self, group_mapping: SecretGroup) -> str:
        """Generate unique group_mappings for secrets within a relation context."""
        return f"{PROV_SECRET_PREFIX}{group_mapping}"

    def _relation_from_secret_label(self, secret_label: str) -> Optional[Relation]:
        """Retrieve the relation that belongs to a secret label."""
        contents = secret_label.split(".")

        if not (contents and len(contents) >= 3):
            return

        contents.pop()  # ".secret" at the end
        contents.pop()  # Group mapping
        relation_id = contents.pop()
        try:
            relation_id = int(relation_id)
        except ValueError:
            return

        # In case '.' character appeared in relation name
        relation_name = ".".join(contents)

        try:
            return self.get_relation(relation_name, relation_id)
        except ModelError:
            return

    def _group_secret_fields(self, secret_fields: List[str]) -> Dict[SecretGroup, List[str]]:
        """Helper function to arrange secret mappings under their group.

        NOTE: All unrecognized items end up in the 'extra' secret bucket.
        Make sure only secret fields are passed!
        """
        secret_fieldnames_grouped = {}
        for key in secret_fields:
            if group := self.secret_label_map.get(key):
                secret_fieldnames_grouped.setdefault(group, []).append(key)
            else:
                secret_fieldnames_grouped.setdefault(SECRET_GROUPS.EXTRA, []).append(key)
        return secret_fieldnames_grouped

    def _get_group_secret_contents(
        self,
        relation: Relation,
        group: SecretGroup,
        secret_fields: Union[Set[str], List[str]] = [],
    ) -> Dict[str, str]:
        """Helper function to retrieve collective, requested contents of a secret."""
        if (secret := self._get_relation_secret(relation.id, group)) and (
            secret_data := secret.get_content()
        ):
            return {
                k: v for k, v in secret_data.items() if not secret_fields or k in secret_fields
            }
        return {}

    def _content_for_secret_group(
        self, content: Dict[str, str], secret_fields: Set[str], group_mapping: SecretGroup
    ) -> Dict[str, str]:
        """Select <field>: <value> pairs from input, that belong to this particular Secret group."""
        if group_mapping == SECRET_GROUPS.EXTRA:
            return {
                k: v
                for k, v in content.items()
                if k in secret_fields and k not in self.secret_label_map.keys()
            }

        return {
            k: v
            for k, v in content.items()
            if k in secret_fields and self.secret_label_map.get(k) == group_mapping
        }

    @juju_secrets_only
    def _get_relation_secret_data(
        self, relation_id: int, group_mapping: SecretGroup, relation_name: Optional[str] = None
    ) -> Optional[Dict[str, str]]:
        """Retrieve contents of a Juju Secret that's been stored in the relation databag."""
        secret = self._get_relation_secret(relation_id, group_mapping, relation_name)
        if secret:
            return secret.get_content()

    # Core operations on Relation Fields manipulations (regardless whether the field is in the databag or in a secret)
    # Internal functions to be called directly from transparent public interface functions (+closely related helpers)

    def _process_secret_fields(
        self,
        relation: Relation,
        req_secret_fields: Optional[List[str]],
        impacted_rel_fields: List[str],
        operation: Callable,
        *args,
        **kwargs,
    ) -> Tuple[Dict[str, str], Set[str]]:
        """Isolate target secret fields of manipulation, and execute requested operation by Secret Group."""
        result = {}

        # If the relation started on a databag, we just stay on the databag
        # (Rolling upgrades may result in a relation starting on databag, getting secrets enabled on-the-fly)
        # self.local_app is sufficient to check (ignored if Requires, never has secrets -- works if Provider)
        fallback_to_databag = (
            req_secret_fields
            and (self.local_unit == self._model.unit and self.local_unit.is_leader())
            and set(req_secret_fields) & set(relation.data[self.component])
        )

        normal_fields = set(impacted_rel_fields)
        if req_secret_fields and self.secrets_enabled and not fallback_to_databag:
            normal_fields = normal_fields - set(req_secret_fields)
            secret_fields = set(impacted_rel_fields) - set(normal_fields)

            secret_fieldnames_grouped = self._group_secret_fields(list(secret_fields))

            for group in secret_fieldnames_grouped:
                # operation() should return nothing when all goes well
                if group_result := operation(relation, group, secret_fields, *args, **kwargs):
                    # If "meaningful" data was returned, we take it. (Some 'operation'-s only return success/failure.)
                    if isinstance(group_result, dict):
                        result.update(group_result)
                else:
                    # If it wasn't found as a secret, let's give it a 2nd chance as "normal" field
                    # Needed when Juju3 Requires meets Juju2 Provider
                    normal_fields |= set(secret_fieldnames_grouped[group])
        return (result, normal_fields)

    def _fetch_relation_data_without_secrets(
        self, component: Union[Application, Unit], relation: Relation, fields: Optional[List[str]]
    ) -> Dict[str, str]:
        """Fetching databag contents when no secrets are involved.

        Since the Provider's databag is the only one holding secrest, we can apply
        a simplified workflow to read the Require's side's databag.
        This is used typically when the Provider side wants to read the Requires side's data,
        or when the Requires side may want to read its own data.
        """
        if component not in relation.data or not relation.data[component]:
            return {}

        if fields:
            return {
                k: relation.data[component][k] for k in fields if k in relation.data[component]
            }
        else:
            return dict(relation.data[component])

    def _fetch_relation_data_with_secrets(
        self,
        component: Union[Application, Unit],
        req_secret_fields: Optional[List[str]],
        relation: Relation,
        fields: Optional[List[str]] = None,
    ) -> Dict[str, str]:
        """Fetching databag contents when secrets may be involved.

        This function has internal logic to resolve if a requested field may be "hidden"
        within a Relation Secret, or directly available as a databag field. Typically
        used to read the Provider side's databag (eigher by the Requires side, or by
        Provider side itself).
        """
        result = {}
        normal_fields = []

        if not fields:
            if component not in relation.data:
                return {}

            all_fields = list(relation.data[component].keys())
            normal_fields = [field for field in all_fields if not self._is_secret_field(field)]
            fields = normal_fields + req_secret_fields if req_secret_fields else normal_fields

        if fields:
            result, normal_fields = self._process_secret_fields(
                relation, req_secret_fields, fields, self._get_group_secret_contents
            )

        # Processing "normal" fields. May include leftover from what we couldn't retrieve as a secret.
        # (Typically when Juju3 Requires meets Juju2 Provider)
        if normal_fields:
            result.update(
                self._fetch_relation_data_without_secrets(component, relation, list(normal_fields))
            )
        return result

    def _update_relation_data_without_secrets(
        self, component: Union[Application, Unit], relation: Relation, data: Dict[str, str]
    ) -> None:
        """Updating databag contents when no secrets are involved."""
        if component not in relation.data or relation.data[component] is None:
            return

        if relation:
            relation.data[component].update(data)

    def _delete_relation_data_without_secrets(
        self, component: Union[Application, Unit], relation: Relation, fields: List[str]
    ) -> None:
        """Remove databag fields 'fields' from Relation."""
        if component not in relation.data or relation.data[component] is None:
            return

        for field in fields:
            try:
                relation.data[component].pop(field)
            except KeyError:
                logger.debug(
                    "Non-existing field '%s' was attempted to be removed from the databag (relation ID: %s)",
                    str(field),
                    str(relation.id),
                )
                pass

    # Public interface methods
    # Handling Relation Fields seamlessly, regardless if in databag or a Juju Secret

    def as_dict(self, relation_id: int) -> UserDict:
        """Dict behavior representation of the Abstract Data."""
        return DataDict(self, relation_id)

    def get_relation(self, relation_name, relation_id) -> Relation:
        """Safe way of retrieving a relation."""
        relation = self._model.get_relation(relation_name, relation_id)

        if not relation:
            raise DataInterfacesError(
                "Relation %s %s couldn't be retrieved", relation_name, relation_id
            )

        return relation

    def get_secret_uri(self, relation: Relation, group: SecretGroup) -> Optional[str]:
        """Get the secret URI for the corresponding group."""
        secret_field = self._generate_secret_field_name(group)
        return relation.data[self.component].get(secret_field)

    def set_secret_uri(self, relation: Relation, group: SecretGroup, secret_uri: str) -> None:
        """Set the secret URI for the corresponding group."""
        secret_field = self._generate_secret_field_name(group)
        relation.data[self.component][secret_field] = secret_uri

    def fetch_relation_data(
        self,
        relation_ids: Optional[List[int]] = None,
        fields: Optional[List[str]] = None,
        relation_name: Optional[str] = None,
    ) -> Dict[int, Dict[str, str]]:
        """Retrieves data from relation.

        This function can be used to retrieve data from a relation
        in the charm code when outside an event callback.
        Function cannot be used in `*-relation-broken` events and will raise an exception.

        Returns:
            a dict of the values stored in the relation data bag
                for all relation instances (indexed by the relation ID).
        """
        self._legacy_apply_on_fetch()

        if not relation_name:
            relation_name = self.relation_name

        relations = []
        if relation_ids:
            relations = [
                self.get_relation(relation_name, relation_id) for relation_id in relation_ids
            ]
        else:
            relations = self.relations

        data = {}
        for relation in relations:
            if not relation_ids or (relation_ids and relation.id in relation_ids):
                data[relation.id] = self._fetch_specific_relation_data(relation, fields)
        return data

    def fetch_relation_field(
        self, relation_id: int, field: str, relation_name: Optional[str] = None
    ) -> Optional[str]:
        """Get a single field from the relation data."""
        return (
            self.fetch_relation_data([relation_id], [field], relation_name)
            .get(relation_id, {})
            .get(field)
        )

    def fetch_my_relation_data(
        self,
        relation_ids: Optional[List[int]] = None,
        fields: Optional[List[str]] = None,
        relation_name: Optional[str] = None,
    ) -> Optional[Dict[int, Dict[str, str]]]:
        """Fetch data of the 'owner' (or 'this app') side of the relation.

        NOTE: Since only the leader can read the relation's 'this_app'-side
        Application databag, the functionality is limited to leaders
        """
        self._legacy_apply_on_fetch()

        if not relation_name:
            relation_name = self.relation_name

        relations = []
        if relation_ids:
            relations = [
                self.get_relation(relation_name, relation_id) for relation_id in relation_ids
            ]
        else:
            relations = self.relations

        data = {}
        for relation in relations:
            if not relation_ids or relation.id in relation_ids:
                data[relation.id] = self._fetch_my_specific_relation_data(relation, fields)
        return data

    def fetch_my_relation_field(
        self, relation_id: int, field: str, relation_name: Optional[str] = None
    ) -> Optional[str]:
        """Get a single field from the relation data -- owner side.

        NOTE: Since only the leader can read the relation's 'this_app'-side
        Application databag, the functionality is limited to leaders
        """
        if relation_data := self.fetch_my_relation_data([relation_id], [field], relation_name):
            return relation_data.get(relation_id, {}).get(field)

    @leader_only
    def update_relation_data(self, relation_id: int, data: dict) -> None:
        """Update the data within the relation."""
        self._legacy_apply_on_update(list(data.keys()))

        relation_name = self.relation_name
        relation = self.get_relation(relation_name, relation_id)
        return self._update_relation_data(relation, data)

    @leader_only
    def delete_relation_data(self, relation_id: int, fields: List[str]) -> None:
        """Remove field from the relation."""
        self._legacy_apply_on_delete(fields)

        relation_name = self.relation_name
        relation = self.get_relation(relation_name, relation_id)
        return self._delete_relation_data(relation, fields)


class EventHandlers(Object):
    """Requires-side of the relation."""

    def __init__(self, charm: CharmBase, relation_data: Data, unique_key: str = ""):
        """Manager of base client relations."""
        if not unique_key:
            unique_key = relation_data.relation_name
        super().__init__(charm, unique_key)

        self.charm = charm
        self.relation_data = relation_data

        self.framework.observe(
            charm.on[self.relation_data.relation_name].relation_changed,
            self._on_relation_changed_event,
        )

    def _diff(self, event: RelationChangedEvent) -> Diff:
        """Retrieves the diff of the data in the relation changed databag.

        Args:
            event: relation changed event.

        Returns:
            a Diff instance containing the added, deleted and changed
                keys from the event relation databag.
        """
        return diff(event, self.relation_data.data_component)

    @abstractmethod
    def _on_relation_changed_event(self, event: RelationChangedEvent) -> None:
        """Event emitted when the relation data has changed."""
        raise NotImplementedError


# Base ProviderData and RequiresData


class ProviderData(Data):
    """Base provides-side of the data products relation."""

    RESOURCE_FIELD = "database"

    def __init__(
        self,
        model: Model,
        relation_name: str,
    ) -> None:
        super().__init__(model, relation_name)
        self.data_component = self.local_app

    # Private methods handling secrets

    @juju_secrets_only
    def _add_relation_secret(
        self,
        relation: Relation,
        group_mapping: SecretGroup,
        secret_fields: Set[str],
        data: Dict[str, str],
        uri_to_databag=True,
    ) -> bool:
        """Add a new Juju Secret that will be registered in the relation databag."""
        if uri_to_databag and self.get_secret_uri(relation, group_mapping):
            logging.error("Secret for relation %s already exists, not adding again", relation.id)
            return False

        content = self._content_for_secret_group(data, secret_fields, group_mapping)

        label = self._generate_secret_label(self.relation_name, relation.id, group_mapping)
        secret = self.secrets.add(label, content, relation)

        # According to lint we may not have a Secret ID
        if uri_to_databag and secret.meta and secret.meta.id:
            self.set_secret_uri(relation, group_mapping, secret.meta.id)

        # Return the content that was added
        return True

    @juju_secrets_only
    def _update_relation_secret(
        self,
        relation: Relation,
        group_mapping: SecretGroup,
        secret_fields: Set[str],
        data: Dict[str, str],
    ) -> bool:
        """Update the contents of an existing Juju Secret, referred in the relation databag."""
        secret = self._get_relation_secret(relation.id, group_mapping)

        if not secret:
            logging.error("Can't update secret for relation %s", relation.id)
            return False

        content = self._content_for_secret_group(data, secret_fields, group_mapping)

        old_content = secret.get_content()
        full_content = copy.deepcopy(old_content)
        full_content.update(content)
        secret.set_content(full_content)

        # Return True on success
        return True

    def _add_or_update_relation_secrets(
        self,
        relation: Relation,
        group: SecretGroup,
        secret_fields: Set[str],
        data: Dict[str, str],
        uri_to_databag=True,
    ) -> bool:
        """Update contents for Secret group. If the Secret doesn't exist, create it."""
        if self._get_relation_secret(relation.id, group):
            return self._update_relation_secret(relation, group, secret_fields, data)
        else:
            return self._add_relation_secret(relation, group, secret_fields, data, uri_to_databag)

    @juju_secrets_only
    def _delete_relation_secret(
        self, relation: Relation, group: SecretGroup, secret_fields: List[str], fields: List[str]
    ) -> bool:
        """Update the contents of an existing Juju Secret, referred in the relation databag."""
        secret = self._get_relation_secret(relation.id, group)

        if not secret:
            logging.error("Can't delete secret for relation %s", str(relation.id))
            return False

        old_content = secret.get_content()
        new_content = copy.deepcopy(old_content)
        for field in fields:
            try:
                new_content.pop(field)
            except KeyError:
                logging.debug(
                    "Non-existing secret was attempted to be removed %s, %s",
                    str(relation.id),
                    str(field),
                )
                return False

        # Remove secret from the relation if it's fully gone
        if not new_content:
            field = self._generate_secret_field_name(group)
            try:
                relation.data[self.component].pop(field)
            except KeyError:
                pass
            label = self._generate_secret_label(self.relation_name, relation.id, group)
            self.secrets.remove(label)
        else:
            secret.set_content(new_content)

        # Return the content that was removed
        return True

    # Mandatory internal overrides

    @juju_secrets_only
    def _get_relation_secret(
        self, relation_id: int, group_mapping: SecretGroup, relation_name: Optional[str] = None
    ) -> Optional[CachedSecret]:
        """Retrieve a Juju Secret that's been stored in the relation databag."""
        if not relation_name:
            relation_name = self.relation_name

        label = self._generate_secret_label(relation_name, relation_id, group_mapping)
        if secret := self.secrets.get(label):
            return secret

        relation = self._model.get_relation(relation_name, relation_id)
        if not relation:
            return

        if secret_uri := self.get_secret_uri(relation, group_mapping):
            return self.secrets.get(label, secret_uri)

    def _fetch_specific_relation_data(
        self, relation: Relation, fields: Optional[List[str]]
    ) -> Dict[str, str]:
        """Fetching relation data for Provider.

        NOTE: Since all secret fields are in the Provider side of the databag, we don't need to worry about that
        """
        if not relation.app:
            return {}

        return self._fetch_relation_data_without_secrets(relation.app, relation, fields)

    def _fetch_my_specific_relation_data(
        self, relation: Relation, fields: Optional[List[str]]
    ) -> dict:
        """Fetching our own relation data."""
        secret_fields = None
        if relation.app:
            secret_fields = get_encoded_list(relation, relation.app, REQ_SECRET_FIELDS)

        return self._fetch_relation_data_with_secrets(
            self.local_app,
            secret_fields,
            relation,
            fields,
        )

    def _update_relation_data(self, relation: Relation, data: Dict[str, str]) -> None:
        """Set values for fields not caring whether it's a secret or not."""
        req_secret_fields = []

        keys = set(data.keys())
        if self.fetch_relation_field(relation.id, self.RESOURCE_FIELD) is None and (
            keys - {"endpoints", "read-only-endpoints", "replset"}
        ):
            raise PrematureDataAccessError(
                "Premature access to relation data, update is forbidden before the connection is initialized."
            )

        if relation.app:
            req_secret_fields = get_encoded_list(relation, relation.app, REQ_SECRET_FIELDS)

        _, normal_fields = self._process_secret_fields(
            relation,
            req_secret_fields,
            list(data),
            self._add_or_update_relation_secrets,
            data=data,
        )

        normal_content = {k: v for k, v in data.items() if k in normal_fields}
        self._update_relation_data_without_secrets(self.local_app, relation, normal_content)

    def _delete_relation_data(self, relation: Relation, fields: List[str]) -> None:
        """Delete fields from the Relation not caring whether it's a secret or not."""
        req_secret_fields = []
        if relation.app:
            req_secret_fields = get_encoded_list(relation, relation.app, REQ_SECRET_FIELDS)

        _, normal_fields = self._process_secret_fields(
            relation, req_secret_fields, fields, self._delete_relation_secret, fields=fields
        )
        self._delete_relation_data_without_secrets(self.local_app, relation, list(normal_fields))

    # Public methods - "native"

    def set_credentials(self, relation_id: int, username: str, password: str) -> None:
        """Set credentials.

        This function writes in the application data bag, therefore,
        only the leader unit can call it.

        Args:
            relation_id: the identifier for a particular relation.
            username: user that was created.
            password: password of the created user.
        """
        self.update_relation_data(relation_id, {"username": username, "password": password})

    def set_tls(self, relation_id: int, tls: str) -> None:
        """Set whether TLS is enabled.

        Args:
            relation_id: the identifier for a particular relation.
            tls: whether tls is enabled (True or False).
        """
        self.update_relation_data(relation_id, {"tls": tls})

    def set_tls_ca(self, relation_id: int, tls_ca: str) -> None:
        """Set the TLS CA in the application relation databag.

        Args:
            relation_id: the identifier for a particular relation.
            tls_ca: TLS certification authority.
        """
        self.update_relation_data(relation_id, {"tls-ca": tls_ca})

    # Public functions -- inherited

    fetch_my_relation_data = leader_only(Data.fetch_my_relation_data)
    fetch_my_relation_field = leader_only(Data.fetch_my_relation_field)


class RequirerData(Data):
    """Requirer-side of the relation."""

    SECRET_FIELDS = ["username", "password", "tls", "tls-ca", "uris", "read-only-uris"]

    def __init__(
        self,
        model,
        relation_name: str,
        extra_user_roles: Optional[str] = None,
        additional_secret_fields: Optional[List[str]] = [],
    ):
        """Manager of base client relations."""
        super().__init__(model, relation_name)
        self.extra_user_roles = extra_user_roles
        self._secret_fields = list(self.SECRET_FIELDS)
        if additional_secret_fields:
            self._secret_fields += additional_secret_fields
        self.data_component = self.local_unit

    @property
    def secret_fields(self) -> Optional[List[str]]:
        """Local access to secrets field, in case they are being used."""
        if self.secrets_enabled:
            return self._secret_fields

    # Internal helper functions

    def _register_secret_to_relation(
        self, relation_name: str, relation_id: int, secret_id: str, group: SecretGroup
    ):
        """Fetch secrets and apply local label on them.

        [MAGIC HERE]
        If we fetch a secret using get_secret(id=<ID>, label=<arbitraty_label>),
        then <arbitraty_label> will be "stuck" on the Secret object, whenever it may
        appear (i.e. as an event attribute, or fetched manually) on future occasions.

        This will allow us to uniquely identify the secret on Provider side (typically on
        'secret-changed' events), and map it to the corresponding relation.
        """
        label = self._generate_secret_label(relation_name, relation_id, group)

        # Fetching the Secret's meta information ensuring that it's locally getting registered with
        CachedSecret(self._model, self.component, label, secret_id).meta

    def _register_secrets_to_relation(self, relation: Relation, params_name_list: List[str]):
        """Make sure that secrets of the provided list are locally 'registered' from the databag.

        More on 'locally registered' magic is described in _register_secret_to_relation() method
        """
        if not relation.app:
            return

        for group in SECRET_GROUPS.groups():
            secret_field = self._generate_secret_field_name(group)
            if secret_field in params_name_list and (
                secret_uri := self.get_secret_uri(relation, group)
            ):
                self._register_secret_to_relation(relation.name, relation.id, secret_uri, group)

    def _is_resource_created_for_relation(self, relation: Relation) -> bool:
        if not relation.app:
            return False

        data = self.fetch_relation_data([relation.id], ["username", "password"]).get(
            relation.id, {}
        )
        return bool(data.get("username")) and bool(data.get("password"))

    # Public functions

    def get_secret_uri(self, relation: Relation, group: SecretGroup) -> Optional[str]:
        """Getting relation secret URI for the corresponding Secret Group."""
        secret_field = self._generate_secret_field_name(group)
        return relation.data[relation.app].get(secret_field)

    def set_secret_uri(self, relation: Relation, group: SecretGroup, uri: str) -> None:
        """Setting relation secret URI is not possible for a Requirer."""
        raise NotImplementedError("Requirer can not change the relation secret URI.")

    def is_resource_created(self, relation_id: Optional[int] = None) -> bool:
        """Check if the resource has been created.

        This function can be used to check if the Provider answered with data in the charm code
        when outside an event callback.

        Args:
            relation_id (int, optional): When provided the check is done only for the relation id
                provided, otherwise the check is done for all relations

        Returns:
            True or False

        Raises:
            IndexError: If relation_id is provided but that relation does not exist
        """
        if relation_id is not None:
            try:
                relation = [relation for relation in self.relations if relation.id == relation_id][
                    0
                ]
                return self._is_resource_created_for_relation(relation)
            except IndexError:
                raise IndexError(f"relation id {relation_id} cannot be accessed")
        else:
            return (
                all(
                    self._is_resource_created_for_relation(relation) for relation in self.relations
                )
                if self.relations
                else False
            )

    # Mandatory internal overrides

    @juju_secrets_only
    def _get_relation_secret(
        self, relation_id: int, group: SecretGroup, relation_name: Optional[str] = None
    ) -> Optional[CachedSecret]:
        """Retrieve a Juju Secret that's been stored in the relation databag."""
        if not relation_name:
            relation_name = self.relation_name

        label = self._generate_secret_label(relation_name, relation_id, group)
        return self.secrets.get(label)

    def _fetch_specific_relation_data(
        self, relation, fields: Optional[List[str]] = None
    ) -> Dict[str, str]:
        """Fetching Requirer data -- that may include secrets."""
        if not relation.app:
            return {}
        return self._fetch_relation_data_with_secrets(
            relation.app, self.secret_fields, relation, fields
        )

    def _fetch_my_specific_relation_data(self, relation, fields: Optional[List[str]]) -> dict:
        """Fetching our own relation data."""
        return self._fetch_relation_data_without_secrets(self.local_app, relation, fields)

    def _update_relation_data(self, relation: Relation, data: dict) -> None:
        """Updates a set of key-value pairs in the relation.

        This function writes in the application data bag, therefore,
        only the leader unit can call it.

        Args:
            relation: the particular relation.
            data: dict containing the key-value pairs
                that should be updated in the relation.
        """
        return self._update_relation_data_without_secrets(self.local_app, relation, data)

    def _delete_relation_data(self, relation: Relation, fields: List[str]) -> None:
        """Deletes a set of fields from the relation.

        This function writes in the application data bag, therefore,
        only the leader unit can call it.

        Args:
            relation: the particular relation.
            fields: list containing the field names that should be removed from the relation.
        """
        return self._delete_relation_data_without_secrets(self.local_app, relation, fields)

    # Public functions -- inherited

    fetch_my_relation_data = leader_only(Data.fetch_my_relation_data)
    fetch_my_relation_field = leader_only(Data.fetch_my_relation_field)


class RequirerEventHandlers(EventHandlers):
    """Requires-side of the relation."""

    def __init__(self, charm: CharmBase, relation_data: RequirerData, unique_key: str = ""):
        """Manager of base client relations."""
        super().__init__(charm, relation_data, unique_key)

        self.framework.observe(
            self.charm.on[relation_data.relation_name].relation_created,
            self._on_relation_created_event,
        )
        self.framework.observe(
            charm.on.secret_changed,
            self._on_secret_changed_event,
        )

    # Event handlers

    def _on_relation_created_event(self, event: RelationCreatedEvent) -> None:
        """Event emitted when the relation is created."""
        if not self.relation_data.local_unit.is_leader():
            return

        if self.relation_data.secret_fields:  # pyright: ignore [reportAttributeAccessIssue]
            set_encoded_field(
                event.relation,
                self.relation_data.component,
                REQ_SECRET_FIELDS,
                self.relation_data.secret_fields,  # pyright: ignore [reportAttributeAccessIssue]
            )

    @abstractmethod
    def _on_secret_changed_event(self, event: RelationChangedEvent) -> None:
        """Event emitted when the relation data has changed."""
        raise NotImplementedError


################################################################################
# Peer Relation Data
################################################################################


class DataPeerData(RequirerData, ProviderData):
    """Represents peer relations data."""

    SECRET_FIELDS = []
    SECRET_FIELD_NAME = "internal_secret"
    SECRET_LABEL_MAP = {}

    def __init__(
        self,
        model,
        relation_name: str,
        extra_user_roles: Optional[str] = None,
        additional_secret_fields: Optional[List[str]] = [],
        additional_secret_group_mapping: Dict[str, str] = {},
        secret_field_name: Optional[str] = None,
        deleted_label: Optional[str] = None,
    ):
        RequirerData.__init__(
            self,
            model,
            relation_name,
            extra_user_roles,
            additional_secret_fields,
        )
        self.secret_field_name = secret_field_name if secret_field_name else self.SECRET_FIELD_NAME
        self.deleted_label = deleted_label
        self._secret_label_map = {}

        # Legacy information holders
        self._legacy_labels = []
        self._legacy_secret_uri = None

        # Secrets that are being dynamically added within the scope of this event handler run
        self._new_secrets = []
        self._additional_secret_group_mapping = additional_secret_group_mapping

        for group, fields in additional_secret_group_mapping.items():
            if group not in SECRET_GROUPS.groups():
                setattr(SECRET_GROUPS, group, group)
            for field in fields:
                secret_group = SECRET_GROUPS.get_group(group)
                internal_field = self._field_to_internal_name(field, secret_group)
                self._secret_label_map.setdefault(group, []).append(internal_field)
                self._secret_fields.append(internal_field)

    @property
    def scope(self) -> Optional[Scope]:
        """Turn component information into Scope."""
        if isinstance(self.component, Application):
            return Scope.APP
        if isinstance(self.component, Unit):
            return Scope.UNIT

    @property
    def secret_label_map(self) -> Dict[str, str]:
        """Property storing secret mappings."""
        return self._secret_label_map

    @property
    def static_secret_fields(self) -> List[str]:
        """Re-definition of the property in a way that dynamically extended list is retrieved."""
        return self._secret_fields

    @property
    def secret_fields(self) -> List[str]:
        """Re-definition of the property in a way that dynamically extended list is retrieved."""
        return (
            self.static_secret_fields if self.static_secret_fields else self.current_secret_fields
        )

    @property
    def current_secret_fields(self) -> List[str]:
        """Helper method to get all currently existing secret fields (added statically or dynamically)."""
        if not self.secrets_enabled:
            return []

        if len(self._model.relations[self.relation_name]) > 1:
            raise ValueError(f"More than one peer relation on {self.relation_name}")

        relation = self._model.relations[self.relation_name][0]
        fields = []

        ignores = [SECRET_GROUPS.get_group("user"), SECRET_GROUPS.get_group("tls")]
        for group in SECRET_GROUPS.groups():
            if group in ignores:
                continue
            if content := self._get_group_secret_contents(relation, group):
                fields += list(content.keys())
        return list(set(fields) | set(self._new_secrets))

    @dynamic_secrets_only
    def set_secret(
        self,
        relation_id: int,
        field: str,
        value: str,
        group_mapping: Optional[SecretGroup] = None,
    ) -> None:
        """Public interface method to add a Relation Data field specifically as a Juju Secret.

        Args:
            relation_id: ID of the relation
            field: The secret field that is to be added
            value: The string value of the secret
            group_mapping: The name of the "secret group", in case the field is to be added to an existing secret
        """
        self._legacy_apply_on_update([field])

        full_field = self._field_to_internal_name(field, group_mapping)
        if self.secrets_enabled and full_field not in self.current_secret_fields:
            self._new_secrets.append(full_field)
        if self.valid_field_pattern(field, full_field):
            self.update_relation_data(relation_id, {full_field: value})

    # Unlike for set_secret(), there's no harm using this operation with static secrets
    # The restricion is only added to keep the concept clear
    @dynamic_secrets_only
    def get_secret(
        self,
        relation_id: int,
        field: str,
        group_mapping: Optional[SecretGroup] = None,
    ) -> Optional[str]:
        """Public interface method to fetch secrets only."""
        self._legacy_apply_on_fetch()

        full_field = self._field_to_internal_name(field, group_mapping)
        if (
            self.secrets_enabled
            and full_field not in self.current_secret_fields
            and field not in self.current_secret_fields
        ):
            return
        if self.valid_field_pattern(field, full_field):
            return self.fetch_my_relation_field(relation_id, full_field)

    @dynamic_secrets_only
    def delete_secret(
        self,
        relation_id: int,
        field: str,
        group_mapping: Optional[SecretGroup] = None,
    ) -> Optional[str]:
        """Public interface method to delete secrets only."""
        self._legacy_apply_on_delete([field])

        full_field = self._field_to_internal_name(field, group_mapping)
        if self.secrets_enabled and full_field not in self.current_secret_fields:
            logger.warning(f"Secret {field} from group {group_mapping} was not found")
            return

        if self.valid_field_pattern(field, full_field):
            self.delete_relation_data(relation_id, [full_field])

    ##########################################################################
    # Helpers
    ##########################################################################

    @staticmethod
    def _field_to_internal_name(field: str, group: Optional[SecretGroup]) -> str:
        if not group or group == SECRET_GROUPS.EXTRA:
            return field
        return f"{field}{GROUP_SEPARATOR}{group}"

    @staticmethod
    def _internal_name_to_field(name: str) -> Tuple[str, SecretGroup]:
        parts = name.split(GROUP_SEPARATOR)
        if not len(parts) > 1:
            return (parts[0], SECRET_GROUPS.EXTRA)
        secret_group = SECRET_GROUPS.get_group(parts[1])
        if not secret_group:
            raise ValueError(f"Invalid secret field {name}")
        return (parts[0], secret_group)

    def _group_secret_fields(self, secret_fields: List[str]) -> Dict[SecretGroup, List[str]]:
        """Helper function to arrange secret mappings under their group.

        NOTE: All unrecognized items end up in the 'extra' secret bucket.
        Make sure only secret fields are passed!
        """
        secret_fieldnames_grouped = {}
        for key in secret_fields:
            field, group = self._internal_name_to_field(key)
            secret_fieldnames_grouped.setdefault(group, []).append(field)
        return secret_fieldnames_grouped

    def _content_for_secret_group(
        self, content: Dict[str, str], secret_fields: Set[str], group_mapping: SecretGroup
    ) -> Dict[str, str]:
        """Select <field>: <value> pairs from input, that belong to this particular Secret group."""
        if group_mapping == SECRET_GROUPS.EXTRA:
            return {k: v for k, v in content.items() if k in self.secret_fields}
        return {
            self._internal_name_to_field(k)[0]: v
            for k, v in content.items()
            if k in self.secret_fields
        }

    def valid_field_pattern(self, field: str, full_field: str) -> bool:
        """Check that no secret group is attempted to be used together without secrets being enabled.

        Secrets groups are impossible to use with versions that are not yet supporting secrets.
        """
        if not self.secrets_enabled and full_field != field:
            logger.error(
                f"Can't access {full_field}: no secrets available (i.e. no secret groups either)."
            )
            return False
        return True

    ##########################################################################
    # Backwards compatibility / Upgrades
    ##########################################################################
    # These functions are used to keep backwards compatibility on upgrades
    # Policy:
    # All data is kept intact until the first write operation. (This allows a minimal
    # grace period during which rollbacks are fully safe. For more info see spec.)
    # All data involves:
    #   - databag
    #   - secrets content
    #   - secret labels (!!!)
    # Legacy functions must return None, and leave an equally consistent state whether
    # they are executed or skipped (as a high enough versioned execution environment may
    # not require so)

    # Full legacy stack for each operation

    def _legacy_apply_on_fetch(self) -> None:
        """All legacy functions to be applied on fetch."""
        relation = self._model.relations[self.relation_name][0]
        self._legacy_compat_generate_prev_labels()
        self._legacy_compat_secret_uri_from_databag(relation)

    def _legacy_apply_on_update(self, fields) -> None:
        """All legacy functions to be applied on update."""
        relation = self._model.relations[self.relation_name][0]
        self._legacy_compat_generate_prev_labels()
        self._legacy_compat_secret_uri_from_databag(relation)
        self._legacy_migration_remove_secret_from_databag(relation, fields)
        self._legacy_migration_remove_secret_field_name_from_databag(relation)

    def _legacy_apply_on_delete(self, fields) -> None:
        """All legacy functions to be applied on delete."""
        relation = self._model.relations[self.relation_name][0]
        self._legacy_compat_generate_prev_labels()
        self._legacy_compat_secret_uri_from_databag(relation)
        self._legacy_compat_check_deleted_label(relation, fields)

    # Compatibility

    @legacy_apply_from_version(18)
    def _legacy_compat_check_deleted_label(self, relation, fields) -> None:
        """Helper function for legacy behavior.

        As long as https://bugs.launchpad.net/juju/+bug/2028094 wasn't fixed,
        we did not delete fields but rather kept them in the secret with a string value
        expressing invalidity. This function is maintainnig that behavior when needed.
        """
        if not self.deleted_label:
            return

        current_data = self.fetch_my_relation_data([relation.id], fields)
        if current_data is not None:
            # Check if the secret we wanna delete actually exists
            # Given the "deleted label", here we can't rely on the default mechanism (i.e. 'key not found')
            if non_existent := (set(fields) & set(self.secret_fields)) - set(
                current_data.get(relation.id, [])
            ):
                logger.debug(
                    "Non-existing secret %s was attempted to be removed.",
                    ", ".join(non_existent),
                )

    @legacy_apply_from_version(18)
    def _legacy_compat_secret_uri_from_databag(self, relation) -> None:
        """Fetching the secret URI from the databag, in case stored there."""
        self._legacy_secret_uri = relation.data[self.component].get(
            self._generate_secret_field_name(), None
        )

    @legacy_apply_from_version(34)
    def _legacy_compat_generate_prev_labels(self) -> None:
        """Generator for legacy secret label names, for backwards compatibility.

        Secret label is part of the data that MUST be maintained across rolling upgrades.
        In case there may be a change on a secret label, the old label must be recognized
        after upgrades, and left intact until the first write operation -- when we roll over
        to the new label.

        This function keeps "memory" of previously used secret labels.
        NOTE: Return value takes decorator into account -- all 'legacy' functions may return `None`

        v0.34 (rev69): Fixing issue https://github.com/canonical/data-platform-libs/issues/155
                       meant moving from '<app_name>.<scope>' (i.e. 'mysql.app', 'mysql.unit')
                       to labels '<relation_name>.<app_name>.<scope>' (like 'peer.mysql.app')
        """
        if self._legacy_labels:
            return

        result = []
        members = [self._model.app.name]
        if self.scope:
            members.append(self.scope.value)
        result.append(f"{'.'.join(members)}")
        self._legacy_labels = result

    # Migration

    @legacy_apply_from_version(18)
    def _legacy_migration_remove_secret_from_databag(self, relation, fields: List[str]) -> None:
        """For Rolling Upgrades -- when moving from databag to secrets usage.

        Practically what happens here is to remove stuff from the databag that is
        to be stored in secrets.
        """
        if not self.secret_fields:
            return

        secret_fields_passed = set(self.secret_fields) & set(fields)
        for field in secret_fields_passed:
            if self._fetch_relation_data_without_secrets(self.component, relation, [field]):
                self._delete_relation_data_without_secrets(self.component, relation, [field])

    @legacy_apply_from_version(18)
    def _legacy_migration_remove_secret_field_name_from_databag(self, relation) -> None:
        """Making sure that the old databag URI is gone.

        This action should not be executed more than once.

        There was a phase (before moving secrets usage to libs) when charms saved the peer
        secret URI to the databag, and used this URI from then on to retrieve their secret.
        When upgrading to charm versions using this library, we need to add a label to the
        secret and access it via label from than on, and remove the old traces from the databag.
        """
        # Nothing to do if 'internal-secret' is not in the databag
        if not (relation.data[self.component].get(self._generate_secret_field_name())):
            return

        # Making sure that the secret receives its label
        # (This should have happened by the time we get here, rather an extra security measure.)
        secret = self._get_relation_secret(relation.id)

        # Either app scope secret with leader executing, or unit scope secret
        leader_or_unit_scope = self.component != self.local_app or self.local_unit.is_leader()
        if secret and leader_or_unit_scope:
            # Databag reference to the secret URI can be removed, now that it's labelled
            relation.data[self.component].pop(self._generate_secret_field_name(), None)

    ##########################################################################
    # Event handlers
    ##########################################################################

    def _on_relation_changed_event(self, event: RelationChangedEvent) -> None:
        """Event emitted when the relation has changed."""
        pass

    def _on_secret_changed_event(self, event: SecretChangedEvent) -> None:
        """Event emitted when the secret has changed."""
        pass

    ##########################################################################
    # Overrides of Relation Data handling functions
    ##########################################################################

    def _generate_secret_label(
        self, relation_name: str, relation_id: int, group_mapping: SecretGroup
    ) -> str:
        members = [relation_name, self._model.app.name]
        if self.scope:
            members.append(self.scope.value)
        if group_mapping != SECRET_GROUPS.EXTRA:
            members.append(group_mapping)
        return f"{'.'.join(members)}"

    def _generate_secret_field_name(self, group_mapping: SecretGroup = SECRET_GROUPS.EXTRA) -> str:
        """Generate unique group_mappings for secrets within a relation context."""
        return f"{self.secret_field_name}"

    @juju_secrets_only
    def _get_relation_secret(
        self,
        relation_id: int,
        group_mapping: SecretGroup = SECRET_GROUPS.EXTRA,
        relation_name: Optional[str] = None,
    ) -> Optional[CachedSecret]:
        """Retrieve a Juju Secret specifically for peer relations.

        In case this code may be executed within a rolling upgrade, and we may need to
        migrate secrets from the databag to labels, we make sure to stick the correct
        label on the secret, and clean up the local databag.
        """
        if not relation_name:
            relation_name = self.relation_name

        relation = self._model.get_relation(relation_name, relation_id)
        if not relation:
            return

        label = self._generate_secret_label(relation_name, relation_id, group_mapping)

        # URI or legacy label is only to applied when moving single legacy secret to a (new) label
        if group_mapping == SECRET_GROUPS.EXTRA:
            # Fetching the secret with fallback to URI (in case label is not yet known)
            # Label would we "stuck" on the secret in case it is found
            return self.secrets.get(
                label, self._legacy_secret_uri, legacy_labels=self._legacy_labels
            )
        return self.secrets.get(label)

    def _get_group_secret_contents(
        self,
        relation: Relation,
        group: SecretGroup,
        secret_fields: Union[Set[str], List[str]] = [],
    ) -> Dict[str, str]:
        """Helper function to retrieve collective, requested contents of a secret."""
        secret_fields = [self._internal_name_to_field(k)[0] for k in secret_fields]
        result = super()._get_group_secret_contents(relation, group, secret_fields)
        if self.deleted_label:
            result = {key: result[key] for key in result if result[key] != self.deleted_label}
        if self._additional_secret_group_mapping:
            return {self._field_to_internal_name(key, group): result[key] for key in result}
        return result

    @either_static_or_dynamic_secrets
    def _fetch_my_specific_relation_data(
        self, relation: Relation, fields: Optional[List[str]]
    ) -> Dict[str, str]:
        """Fetch data available (directily or indirectly -- i.e. secrets) from the relation for owner/this_app."""
        return self._fetch_relation_data_with_secrets(
            self.component, self.secret_fields, relation, fields
        )

    @either_static_or_dynamic_secrets
    def _update_relation_data(self, relation: Relation, data: Dict[str, str]) -> None:
        """Update data available (directily or indirectly -- i.e. secrets) from the relation for owner/this_app."""
        _, normal_fields = self._process_secret_fields(
            relation,
            self.secret_fields,
            list(data),
            self._add_or_update_relation_secrets,
            data=data,
            uri_to_databag=False,
        )

        normal_content = {k: v for k, v in data.items() if k in normal_fields}
        self._update_relation_data_without_secrets(self.component, relation, normal_content)

    @either_static_or_dynamic_secrets
    def _delete_relation_data(self, relation: Relation, fields: List[str]) -> None:
        """Delete data available (directily or indirectly -- i.e. secrets) from the relation for owner/this_app."""
        if self.secret_fields and self.deleted_label:
            _, normal_fields = self._process_secret_fields(
                relation,
                self.secret_fields,
                fields,
                self._update_relation_secret,
                data=dict.fromkeys(fields, self.deleted_label),
            )
        else:
            _, normal_fields = self._process_secret_fields(
                relation, self.secret_fields, fields, self._delete_relation_secret, fields=fields
            )
        self._delete_relation_data_without_secrets(self.component, relation, list(normal_fields))

    def fetch_relation_data(
        self,
        relation_ids: Optional[List[int]] = None,
        fields: Optional[List[str]] = None,
        relation_name: Optional[str] = None,
    ) -> Dict[int, Dict[str, str]]:
        """This method makes no sense for a Peer Relation."""
        raise NotImplementedError(
            "Peer Relation only supports 'self-side' fetch methods: "
            "fetch_my_relation_data() and fetch_my_relation_field()"
        )

    def fetch_relation_field(
        self, relation_id: int, field: str, relation_name: Optional[str] = None
    ) -> Optional[str]:
        """This method makes no sense for a Peer Relation."""
        raise NotImplementedError(
            "Peer Relation only supports 'self-side' fetch methods: "
            "fetch_my_relation_data() and fetch_my_relation_field()"
        )

    ##########################################################################
    # Public functions -- inherited
    ##########################################################################

    fetch_my_relation_data = Data.fetch_my_relation_data
    fetch_my_relation_field = Data.fetch_my_relation_field


class DataPeerEventHandlers(RequirerEventHandlers):
    """Requires-side of the relation."""

    def __init__(self, charm: CharmBase, relation_data: RequirerData, unique_key: str = ""):
        """Manager of base client relations."""
        super().__init__(charm, relation_data, unique_key)

    def _on_relation_changed_event(self, event: RelationChangedEvent) -> None:
        """Event emitted when the relation has changed."""
        pass

    def _on_secret_changed_event(self, event: SecretChangedEvent) -> None:
        """Event emitted when the secret has changed."""
        pass


class DataPeer(DataPeerData, DataPeerEventHandlers):
    """Represents peer relations."""

    def __init__(
        self,
        charm,
        relation_name: str,
        extra_user_roles: Optional[str] = None,
        additional_secret_fields: Optional[List[str]] = [],
        additional_secret_group_mapping: Dict[str, str] = {},
        secret_field_name: Optional[str] = None,
        deleted_label: Optional[str] = None,
        unique_key: str = "",
    ):
        DataPeerData.__init__(
            self,
            charm.model,
            relation_name,
            extra_user_roles,
            additional_secret_fields,
            additional_secret_group_mapping,
            secret_field_name,
            deleted_label,
        )
        DataPeerEventHandlers.__init__(self, charm, self, unique_key)


class DataPeerUnitData(DataPeerData):
    """Unit data abstraction representation."""

    SCOPE = Scope.UNIT

    def __init__(self, *args, **kwargs):
        super().__init__(*args, **kwargs)


class DataPeerUnit(DataPeerUnitData, DataPeerEventHandlers):
    """Unit databag representation."""

    def __init__(
        self,
        charm,
        relation_name: str,
        extra_user_roles: Optional[str] = None,
        additional_secret_fields: Optional[List[str]] = [],
        additional_secret_group_mapping: Dict[str, str] = {},
        secret_field_name: Optional[str] = None,
        deleted_label: Optional[str] = None,
        unique_key: str = "",
    ):
        DataPeerData.__init__(
            self,
            charm.model,
            relation_name,
            extra_user_roles,
            additional_secret_fields,
            additional_secret_group_mapping,
            secret_field_name,
            deleted_label,
        )
        DataPeerEventHandlers.__init__(self, charm, self, unique_key)


class DataPeerOtherUnitData(DataPeerUnitData):
    """Unit data abstraction representation."""

    def __init__(self, unit: Unit, *args, **kwargs):
        super().__init__(*args, **kwargs)
        self.local_unit = unit
        self.component = unit

    def update_relation_data(self, relation_id: int, data: dict) -> None:
        """This method makes no sense for a Other Peer Relation."""
        raise NotImplementedError("It's not possible to update data of another unit.")

    def delete_relation_data(self, relation_id: int, fields: List[str]) -> None:
        """This method makes no sense for a Other Peer Relation."""
        raise NotImplementedError("It's not possible to delete data of another unit.")


class DataPeerOtherUnitEventHandlers(DataPeerEventHandlers):
    """Requires-side of the relation."""

    def __init__(self, charm: CharmBase, relation_data: DataPeerUnitData):
        """Manager of base client relations."""
        unique_key = f"{relation_data.relation_name}-{relation_data.local_unit.name}"
        super().__init__(charm, relation_data, unique_key=unique_key)


class DataPeerOtherUnit(DataPeerOtherUnitData, DataPeerOtherUnitEventHandlers):
    """Unit databag representation for another unit than the executor."""

    def __init__(
        self,
        unit: Unit,
        charm: CharmBase,
        relation_name: str,
        extra_user_roles: Optional[str] = None,
        additional_secret_fields: Optional[List[str]] = [],
        additional_secret_group_mapping: Dict[str, str] = {},
        secret_field_name: Optional[str] = None,
        deleted_label: Optional[str] = None,
    ):
        DataPeerOtherUnitData.__init__(
            self,
            unit,
            charm.model,
            relation_name,
            extra_user_roles,
            additional_secret_fields,
            additional_secret_group_mapping,
            secret_field_name,
            deleted_label,
        )
        DataPeerOtherUnitEventHandlers.__init__(self, charm, self)


################################################################################
# Cross-charm Relatoins Data Handling and Evenets
################################################################################

# Generic events


class ExtraRoleEvent(RelationEvent):
    """Base class for data events."""

    @property
    def extra_user_roles(self) -> Optional[str]:
        """Returns the extra user roles that were requested."""
        if not self.relation.app:
            return None

        return self.relation.data[self.relation.app].get("extra-user-roles")


class RelationEventWithSecret(RelationEvent):
    """Base class for Relation Events that need to handle secrets."""

    @property
    def _secrets(self) -> dict:
        """Caching secrets to avoid fetching them each time a field is referrd.

        DON'T USE the encapsulated helper variable outside of this function
        """
        if not hasattr(self, "_cached_secrets"):
            self._cached_secrets = {}
        return self._cached_secrets

    def _get_secret(self, group) -> Optional[Dict[str, str]]:
        """Retrieving secrets."""
        if not self.app:
            return
        if not self._secrets.get(group):
            self._secrets[group] = None
            secret_field = f"{PROV_SECRET_PREFIX}{group}"
            if secret_uri := self.relation.data[self.app].get(secret_field):
                secret = self.framework.model.get_secret(id=secret_uri)
                self._secrets[group] = secret.get_content()
        return self._secrets[group]

    @property
    def secrets_enabled(self):
        """Is this Juju version allowing for Secrets usage?"""
        return JujuVersion.from_environ().has_secrets


class AuthenticationEvent(RelationEventWithSecret):
    """Base class for authentication fields for events.

    The amount of logic added here is not ideal -- but this was the only way to preserve
    the interface when moving to Juju Secrets
    """

    @property
    def username(self) -> Optional[str]:
        """Returns the created username."""
        if not self.relation.app:
            return None

        if self.secrets_enabled:
            secret = self._get_secret("user")
            if secret:
                return secret.get("username")

        return self.relation.data[self.relation.app].get("username")

    @property
    def password(self) -> Optional[str]:
        """Returns the password for the created user."""
        if not self.relation.app:
            return None

        if self.secrets_enabled:
            secret = self._get_secret("user")
            if secret:
                return secret.get("password")

        return self.relation.data[self.relation.app].get("password")

    @property
    def tls(self) -> Optional[str]:
        """Returns whether TLS is configured."""
        if not self.relation.app:
            return None

        if self.secrets_enabled:
            secret = self._get_secret("tls")
            if secret:
                return secret.get("tls")

        return self.relation.data[self.relation.app].get("tls")

    @property
    def tls_ca(self) -> Optional[str]:
        """Returns TLS CA."""
        if not self.relation.app:
            return None

        if self.secrets_enabled:
            secret = self._get_secret("tls")
            if secret:
                return secret.get("tls-ca")

        return self.relation.data[self.relation.app].get("tls-ca")


# Database related events and fields


class DatabaseProvidesEvent(RelationEvent):
    """Base class for database events."""

    @property
    def database(self) -> Optional[str]:
        """Returns the database that was requested."""
        if not self.relation.app:
            return None

        return self.relation.data[self.relation.app].get("database")


class DatabaseRequestedEvent(DatabaseProvidesEvent, ExtraRoleEvent):
    """Event emitted when a new database is requested for use on this relation."""

    @property
    def external_node_connectivity(self) -> bool:
        """Returns the requested external_node_connectivity field."""
        if not self.relation.app:
            return False

        return (
            self.relation.data[self.relation.app].get("external-node-connectivity", "false")
            == "true"
        )


class DatabaseProvidesEvents(CharmEvents):
    """Database events.

    This class defines the events that the database can emit.
    """

    database_requested = EventSource(DatabaseRequestedEvent)


class DatabaseRequiresEvent(RelationEventWithSecret):
    """Base class for database events."""

    @property
    def database(self) -> Optional[str]:
        """Returns the database name."""
        if not self.relation.app:
            return None

        return self.relation.data[self.relation.app].get("database")

    @property
    def endpoints(self) -> Optional[str]:
        """Returns a comma separated list of read/write endpoints.

        In VM charms, this is the primary's address.
        In kubernetes charms, this is the service to the primary pod.
        """
        if not self.relation.app:
            return None

        return self.relation.data[self.relation.app].get("endpoints")

    @property
    def read_only_endpoints(self) -> Optional[str]:
        """Returns a comma separated list of read only endpoints.

        In VM charms, this is the address of all the secondary instances.
        In kubernetes charms, this is the service to all replica pod instances.
        """
        if not self.relation.app:
            return None

        return self.relation.data[self.relation.app].get("read-only-endpoints")

    @property
    def replset(self) -> Optional[str]:
        """Returns the replicaset name.

        MongoDB only.
        """
        if not self.relation.app:
            return None

        return self.relation.data[self.relation.app].get("replset")

    @property
    def uris(self) -> Optional[str]:
        """Returns the connection URIs.

        MongoDB, Redis, OpenSearch.
        """
        if not self.relation.app:
            return None

        if self.secrets_enabled:
            secret = self._get_secret("user")
            if secret:
                return secret.get("uris")

        return self.relation.data[self.relation.app].get("uris")

    @property
    def read_only_uris(self) -> Optional[str]:
        """Returns the readonly connection URIs."""
        if not self.relation.app:
            return None

        if self.secrets_enabled:
            secret = self._get_secret("user")
            if secret:
                return secret.get("read-only-uris")

        return self.relation.data[self.relation.app].get("read-only-uris")

    @property
    def version(self) -> Optional[str]:
        """Returns the version of the database.

        Version as informed by the database daemon.
        """
        if not self.relation.app:
            return None

        return self.relation.data[self.relation.app].get("version")


class DatabaseCreatedEvent(AuthenticationEvent, DatabaseRequiresEvent):
    """Event emitted when a new database is created for use on this relation."""


class DatabaseEndpointsChangedEvent(AuthenticationEvent, DatabaseRequiresEvent):
    """Event emitted when the read/write endpoints are changed."""


class DatabaseReadOnlyEndpointsChangedEvent(AuthenticationEvent, DatabaseRequiresEvent):
    """Event emitted when the read only endpoints are changed."""


class DatabaseRequiresEvents(CharmEvents):
    """Database events.

    This class defines the events that the database can emit.
    """

    database_created = EventSource(DatabaseCreatedEvent)
    endpoints_changed = EventSource(DatabaseEndpointsChangedEvent)
    read_only_endpoints_changed = EventSource(DatabaseReadOnlyEndpointsChangedEvent)


# Database Provider and Requires


class DatabaseProviderData(ProviderData):
    """Provider-side data of the database relations."""

    def __init__(self, model: Model, relation_name: str) -> None:
        super().__init__(model, relation_name)

    def set_database(self, relation_id: int, database_name: str) -> None:
        """Set database name.

        This function writes in the application data bag, therefore,
        only the leader unit can call it.

        Args:
            relation_id: the identifier for a particular relation.
            database_name: database name.
        """
        self.update_relation_data(relation_id, {"database": database_name})

    def set_endpoints(self, relation_id: int, connection_strings: str) -> None:
        """Set database primary connections.

        This function writes in the application data bag, therefore,
        only the leader unit can call it.

        In VM charms, only the primary's address should be passed as an endpoint.
        In kubernetes charms, the service endpoint to the primary pod should be
        passed as an endpoint.

        Args:
            relation_id: the identifier for a particular relation.
            connection_strings: database hosts and ports comma separated list.
        """
        self.update_relation_data(relation_id, {"endpoints": connection_strings})

    def set_read_only_endpoints(self, relation_id: int, connection_strings: str) -> None:
        """Set database replicas connection strings.

        This function writes in the application data bag, therefore,
        only the leader unit can call it.

        Args:
            relation_id: the identifier for a particular relation.
            connection_strings: database hosts and ports comma separated list.
        """
        self.update_relation_data(relation_id, {"read-only-endpoints": connection_strings})

    def set_replset(self, relation_id: int, replset: str) -> None:
        """Set replica set name in the application relation databag.

        MongoDB only.

        Args:
            relation_id: the identifier for a particular relation.
            replset: replica set name.
        """
        self.update_relation_data(relation_id, {"replset": replset})

    def set_uris(self, relation_id: int, uris: str) -> None:
        """Set the database connection URIs in the application relation databag.

        MongoDB, Redis, and OpenSearch only.

        Args:
            relation_id: the identifier for a particular relation.
            uris: connection URIs.
        """
        self.update_relation_data(relation_id, {"uris": uris})

    def set_read_only_uris(self, relation_id: int, uris: str) -> None:
        """Set the database readonly connection URIs in the application relation databag.

        Args:
            relation_id: the identifier for a particular relation.
            uris: connection URIs.
        """
        self.update_relation_data(relation_id, {"read-only-uris": uris})

    def set_version(self, relation_id: int, version: str) -> None:
        """Set the database version in the application relation databag.

        Args:
            relation_id: the identifier for a particular relation.
            version: database version.
        """
        self.update_relation_data(relation_id, {"version": version})

    def set_subordinated(self, relation_id: int) -> None:
        """Raises the subordinated flag in the application relation databag.

        Args:
            relation_id: the identifier for a particular relation.
        """
        self.update_relation_data(relation_id, {"subordinated": "true"})


class DatabaseProviderEventHandlers(EventHandlers):
    """Provider-side of the database relation handlers."""

    on = DatabaseProvidesEvents()  # pyright: ignore [reportAssignmentType]

    def __init__(
        self, charm: CharmBase, relation_data: DatabaseProviderData, unique_key: str = ""
    ):
        """Manager of base client relations."""
        super().__init__(charm, relation_data, unique_key)
        # Just to calm down pyright, it can't parse that the same type is being used in the super() call above
        self.relation_data = relation_data

    def _on_relation_changed_event(self, event: RelationChangedEvent) -> None:
        """Event emitted when the relation has changed."""
        # Leader only
        if not self.relation_data.local_unit.is_leader():
            return
        # Check which data has changed to emit customs events.
        diff = self._diff(event)

        # Emit a database requested event if the setup key (database name and optional
        # extra user roles) was added to the relation databag by the application.
        if "database" in diff.added:
            getattr(self.on, "database_requested").emit(
                event.relation, app=event.app, unit=event.unit
            )


class DatabaseProvides(DatabaseProviderData, DatabaseProviderEventHandlers):
    """Provider-side of the database relations."""

    def __init__(self, charm: CharmBase, relation_name: str) -> None:
        DatabaseProviderData.__init__(self, charm.model, relation_name)
        DatabaseProviderEventHandlers.__init__(self, charm, self)


class DatabaseRequirerData(RequirerData):
    """Requirer-side of the database relation."""

    def __init__(
        self,
        model: Model,
        relation_name: str,
        database_name: str,
        extra_user_roles: Optional[str] = None,
        relations_aliases: Optional[List[str]] = None,
        additional_secret_fields: Optional[List[str]] = [],
        external_node_connectivity: bool = False,
    ):
        """Manager of database client relations."""
        super().__init__(model, relation_name, extra_user_roles, additional_secret_fields)
        self.database = database_name
        self.relations_aliases = relations_aliases
        self.external_node_connectivity = external_node_connectivity

    def is_postgresql_plugin_enabled(self, plugin: str, relation_index: int = 0) -> bool:
        """Returns whether a plugin is enabled in the database.

        Args:
            plugin: name of the plugin to check.
            relation_index: optional relation index to check the database
                (default: 0 - first relation).

        PostgreSQL only.
        """
        # Psycopg 3 is imported locally to avoid the need of its package installation
        # when relating to a database charm other than PostgreSQL.
        import psycopg

        # Return False if no relation is established.
        if len(self.relations) == 0:
            return False

        relation_id = self.relations[relation_index].id
        host = self.fetch_relation_field(relation_id, "endpoints")

        # Return False if there is no endpoint available.
        if host is None:
            return False

        host = host.split(":")[0]

        content = self.fetch_relation_data([relation_id], ["username", "password"]).get(
            relation_id, {}
        )
        user = content.get("username")
        password = content.get("password")

        connection_string = (
            f"host='{host}' dbname='{self.database}' user='{user}' password='{password}'"
        )
        try:
            with psycopg.connect(connection_string) as connection:
                with connection.cursor() as cursor:
                    cursor.execute(
                        "SELECT TRUE FROM pg_extension WHERE extname=%s::text;", (plugin,)
                    )
                    return cursor.fetchone() is not None
        except psycopg.Error as e:
            logger.exception(
                f"failed to check whether {plugin} plugin is enabled in the database: %s", str(e)
            )
            return False


class DatabaseRequirerEventHandlers(RequirerEventHandlers):
    """Requires-side of the relation."""

    on = DatabaseRequiresEvents()  # pyright: ignore [reportAssignmentType]

    def __init__(
        self, charm: CharmBase, relation_data: DatabaseRequirerData, unique_key: str = ""
    ):
        """Manager of base client relations."""
        super().__init__(charm, relation_data, unique_key)
        # Just to keep lint quiet, can't resolve inheritance. The same happened in super().__init__() above
        self.relation_data = relation_data

        # Define custom event names for each alias.
        if self.relation_data.relations_aliases:
            # Ensure the number of aliases does not exceed the maximum
            # of connections allowed in the specific relation.
            relation_connection_limit = self.charm.meta.requires[
                self.relation_data.relation_name
            ].limit
            if len(self.relation_data.relations_aliases) != relation_connection_limit:
                raise ValueError(
                    f"The number of aliases must match the maximum number of connections allowed in the relation. "
                    f"Expected {relation_connection_limit}, got {len(self.relation_data.relations_aliases)}"
                )

        if self.relation_data.relations_aliases:
            for relation_alias in self.relation_data.relations_aliases:
                self.on.define_event(f"{relation_alias}_database_created", DatabaseCreatedEvent)
                self.on.define_event(
                    f"{relation_alias}_endpoints_changed", DatabaseEndpointsChangedEvent
                )
                self.on.define_event(
                    f"{relation_alias}_read_only_endpoints_changed",
                    DatabaseReadOnlyEndpointsChangedEvent,
                )

    def _on_secret_changed_event(self, event: SecretChangedEvent):
        """Event notifying about a new value of a secret."""
        pass

    def _assign_relation_alias(self, relation_id: int) -> None:
        """Assigns an alias to a relation.

        This function writes in the unit data bag.

        Args:
            relation_id: the identifier for a particular relation.
        """
        # If no aliases were provided, return immediately.
        if not self.relation_data.relations_aliases:
            return

        # Return if an alias was already assigned to this relation
        # (like when there are more than one unit joining the relation).
        relation = self.charm.model.get_relation(self.relation_data.relation_name, relation_id)
        if relation and relation.data[self.relation_data.local_unit].get("alias"):
            return

        # Retrieve the available aliases (the ones that weren't assigned to any relation).
        available_aliases = self.relation_data.relations_aliases[:]
        for relation in self.charm.model.relations[self.relation_data.relation_name]:
            alias = relation.data[self.relation_data.local_unit].get("alias")
            if alias:
                logger.debug("Alias %s was already assigned to relation %d", alias, relation.id)
                available_aliases.remove(alias)

        # Set the alias in the unit relation databag of the specific relation.
        relation = self.charm.model.get_relation(self.relation_data.relation_name, relation_id)
        if relation:
            relation.data[self.relation_data.local_unit].update({"alias": available_aliases[0]})

        # We need to set relation alias also on the application level so,
        # it will be accessible in show-unit juju command, executed for a consumer application unit
        if self.relation_data.local_unit.is_leader():
            self.relation_data.update_relation_data(relation_id, {"alias": available_aliases[0]})

    def _emit_aliased_event(self, event: RelationChangedEvent, event_name: str) -> None:
        """Emit an aliased event to a particular relation if it has an alias.

        Args:
            event: the relation changed event that was received.
            event_name: the name of the event to emit.
        """
        alias = self._get_relation_alias(event.relation.id)
        if alias:
            getattr(self.on, f"{alias}_{event_name}").emit(
                event.relation, app=event.app, unit=event.unit
            )

    def _get_relation_alias(self, relation_id: int) -> Optional[str]:
        """Returns the relation alias.

        Args:
            relation_id: the identifier for a particular relation.

        Returns:
            the relation alias or None if the relation was not found.
        """
        for relation in self.charm.model.relations[self.relation_data.relation_name]:
            if relation.id == relation_id:
                return relation.data[self.relation_data.local_unit].get("alias")
        return None

    def _on_relation_created_event(self, event: RelationCreatedEvent) -> None:
        """Event emitted when the database relation is created."""
        super()._on_relation_created_event(event)

        # If relations aliases were provided, assign one to the relation.
        self._assign_relation_alias(event.relation.id)

        # Sets both database and extra user roles in the relation
        # if the roles are provided. Otherwise, sets only the database.
        if not self.relation_data.local_unit.is_leader():
            return

        event_data = {"database": self.relation_data.database}

        if self.relation_data.extra_user_roles:
            event_data["extra-user-roles"] = self.relation_data.extra_user_roles

        # set external-node-connectivity field
        if self.relation_data.external_node_connectivity:
            event_data["external-node-connectivity"] = "true"

        self.relation_data.update_relation_data(event.relation.id, event_data)

    def _on_relation_changed_event(self, event: RelationChangedEvent) -> None:
        """Event emitted when the database relation has changed."""
        is_subordinate = False
        remote_unit_data = None
        for key in event.relation.data.keys():
            if isinstance(key, Unit) and not key.name.startswith(self.charm.app.name):
                remote_unit_data = event.relation.data[key]
            elif isinstance(key, Application) and key.name != self.charm.app.name:
                is_subordinate = event.relation.data[key].get("subordinated") == "true"

        if is_subordinate:
            if not remote_unit_data:
                return

            if remote_unit_data.get("state") != "ready":
                return

        # Check which data has changed to emit customs events.
        diff = self._diff(event)

        # Register all new secrets with their labels
        if any(newval for newval in diff.added if self.relation_data._is_secret_field(newval)):
            self.relation_data._register_secrets_to_relation(event.relation, diff.added)

        # Check if the database is created
        # (the database charm shared the credentials).
        secret_field_user = self.relation_data._generate_secret_field_name(SECRET_GROUPS.USER)
        if (
            "username" in diff.added and "password" in diff.added
        ) or secret_field_user in diff.added:
            # Emit the default event (the one without an alias).
            logger.info("database created at %s", datetime.now())
            getattr(self.on, "database_created").emit(
                event.relation, app=event.app, unit=event.unit
            )

            # Emit the aliased event (if any).
            self._emit_aliased_event(event, "database_created")

            # To avoid unnecessary application restarts do not trigger
            # “endpoints_changed“ event if “database_created“ is triggered.
            return

        # Emit an endpoints changed event if the database
        # added or changed this info in the relation databag.
        if "endpoints" in diff.added or "endpoints" in diff.changed:
            # Emit the default event (the one without an alias).
            logger.info("endpoints changed on %s", datetime.now())
            getattr(self.on, "endpoints_changed").emit(
                event.relation, app=event.app, unit=event.unit
            )

            # Emit the aliased event (if any).
            self._emit_aliased_event(event, "endpoints_changed")

            # To avoid unnecessary application restarts do not trigger
            # “read_only_endpoints_changed“ event if “endpoints_changed“ is triggered.
            return

        # Emit a read only endpoints changed event if the database
        # added or changed this info in the relation databag.
        if "read-only-endpoints" in diff.added or "read-only-endpoints" in diff.changed:
            # Emit the default event (the one without an alias).
            logger.info("read-only-endpoints changed on %s", datetime.now())
            getattr(self.on, "read_only_endpoints_changed").emit(
                event.relation, app=event.app, unit=event.unit
            )

            # Emit the aliased event (if any).
            self._emit_aliased_event(event, "read_only_endpoints_changed")


class DatabaseRequires(DatabaseRequirerData, DatabaseRequirerEventHandlers):
    """Provider-side of the database relations."""

    def __init__(
        self,
        charm: CharmBase,
        relation_name: str,
        database_name: str,
        extra_user_roles: Optional[str] = None,
        relations_aliases: Optional[List[str]] = None,
        additional_secret_fields: Optional[List[str]] = [],
        external_node_connectivity: bool = False,
    ):
        DatabaseRequirerData.__init__(
            self,
            charm.model,
            relation_name,
            database_name,
            extra_user_roles,
            relations_aliases,
            additional_secret_fields,
            external_node_connectivity,
        )
        DatabaseRequirerEventHandlers.__init__(self, charm, self)


################################################################################
# Charm-specific Relations Data and Events
################################################################################

# Kafka Events


class KafkaProvidesEvent(RelationEvent):
    """Base class for Kafka events."""

    @property
    def topic(self) -> Optional[str]:
        """Returns the topic that was requested."""
        if not self.relation.app:
            return None

        return self.relation.data[self.relation.app].get("topic")

    @property
    def consumer_group_prefix(self) -> Optional[str]:
        """Returns the consumer-group-prefix that was requested."""
        if not self.relation.app:
            return None

        return self.relation.data[self.relation.app].get("consumer-group-prefix")


class TopicRequestedEvent(KafkaProvidesEvent, ExtraRoleEvent):
    """Event emitted when a new topic is requested for use on this relation."""


class KafkaProvidesEvents(CharmEvents):
    """Kafka events.

    This class defines the events that the Kafka can emit.
    """

    topic_requested = EventSource(TopicRequestedEvent)


class KafkaRequiresEvent(RelationEvent):
    """Base class for Kafka events."""

    @property
    def topic(self) -> Optional[str]:
        """Returns the topic."""
        if not self.relation.app:
            return None

        return self.relation.data[self.relation.app].get("topic")

    @property
    def bootstrap_server(self) -> Optional[str]:
        """Returns a comma-separated list of broker uris."""
        if not self.relation.app:
            return None

        return self.relation.data[self.relation.app].get("endpoints")

    @property
    def consumer_group_prefix(self) -> Optional[str]:
        """Returns the consumer-group-prefix."""
        if not self.relation.app:
            return None

        return self.relation.data[self.relation.app].get("consumer-group-prefix")

    @property
    def zookeeper_uris(self) -> Optional[str]:
        """Returns a comma separated list of Zookeeper uris."""
        if not self.relation.app:
            return None

        return self.relation.data[self.relation.app].get("zookeeper-uris")


class TopicCreatedEvent(AuthenticationEvent, KafkaRequiresEvent):
    """Event emitted when a new topic is created for use on this relation."""


class BootstrapServerChangedEvent(AuthenticationEvent, KafkaRequiresEvent):
    """Event emitted when the bootstrap server is changed."""


class KafkaRequiresEvents(CharmEvents):
    """Kafka events.

    This class defines the events that the Kafka can emit.
    """

    topic_created = EventSource(TopicCreatedEvent)
    bootstrap_server_changed = EventSource(BootstrapServerChangedEvent)


# Kafka Provides and Requires


class KafkaProviderData(ProviderData):
    """Provider-side of the Kafka relation."""

    RESOURCE_FIELD = "topic"

    def __init__(self, model: Model, relation_name: str) -> None:
        super().__init__(model, relation_name)

    def set_topic(self, relation_id: int, topic: str) -> None:
        """Set topic name in the application relation databag.

        Args:
            relation_id: the identifier for a particular relation.
            topic: the topic name.
        """
        self.update_relation_data(relation_id, {"topic": topic})

    def set_bootstrap_server(self, relation_id: int, bootstrap_server: str) -> None:
        """Set the bootstrap server in the application relation databag.

        Args:
            relation_id: the identifier for a particular relation.
            bootstrap_server: the bootstrap server address.
        """
        self.update_relation_data(relation_id, {"endpoints": bootstrap_server})

    def set_consumer_group_prefix(self, relation_id: int, consumer_group_prefix: str) -> None:
        """Set the consumer group prefix in the application relation databag.

        Args:
            relation_id: the identifier for a particular relation.
            consumer_group_prefix: the consumer group prefix string.
        """
        self.update_relation_data(relation_id, {"consumer-group-prefix": consumer_group_prefix})

    def set_zookeeper_uris(self, relation_id: int, zookeeper_uris: str) -> None:
        """Set the zookeeper uris in the application relation databag.

        Args:
            relation_id: the identifier for a particular relation.
            zookeeper_uris: comma-separated list of ZooKeeper server uris.
        """
        self.update_relation_data(relation_id, {"zookeeper-uris": zookeeper_uris})


class KafkaProviderEventHandlers(EventHandlers):
    """Provider-side of the Kafka relation."""

    on = KafkaProvidesEvents()  # pyright: ignore [reportAssignmentType]

    def __init__(self, charm: CharmBase, relation_data: KafkaProviderData) -> None:
        super().__init__(charm, relation_data)
        # Just to keep lint quiet, can't resolve inheritance. The same happened in super().__init__() above
        self.relation_data = relation_data

    def _on_relation_changed_event(self, event: RelationChangedEvent) -> None:
        """Event emitted when the relation has changed."""
        # Leader only
        if not self.relation_data.local_unit.is_leader():
            return

        # Check which data has changed to emit customs events.
        diff = self._diff(event)

        # Emit a topic requested event if the setup key (topic name and optional
        # extra user roles) was added to the relation databag by the application.
        if "topic" in diff.added:
            getattr(self.on, "topic_requested").emit(
                event.relation, app=event.app, unit=event.unit
            )


class KafkaProvides(KafkaProviderData, KafkaProviderEventHandlers):
    """Provider-side of the Kafka relation."""

    def __init__(self, charm: CharmBase, relation_name: str) -> None:
        KafkaProviderData.__init__(self, charm.model, relation_name)
        KafkaProviderEventHandlers.__init__(self, charm, self)


class KafkaRequirerData(RequirerData):
    """Requirer-side of the Kafka relation."""

    def __init__(
        self,
        model: Model,
        relation_name: str,
        topic: str,
        extra_user_roles: Optional[str] = None,
        consumer_group_prefix: Optional[str] = None,
        additional_secret_fields: Optional[List[str]] = [],
    ):
        """Manager of Kafka client relations."""
        super().__init__(model, relation_name, extra_user_roles, additional_secret_fields)
        self.topic = topic
        self.consumer_group_prefix = consumer_group_prefix or ""

    @property
    def topic(self):
        """Topic to use in Kafka."""
        return self._topic

    @topic.setter
    def topic(self, value):
        # Avoid wildcards
        if value == "*":
            raise ValueError(f"Error on topic '{value}', cannot be a wildcard.")
        self._topic = value


class KafkaRequirerEventHandlers(RequirerEventHandlers):
    """Requires-side of the Kafka relation."""

    on = KafkaRequiresEvents()  # pyright: ignore [reportAssignmentType]

    def __init__(self, charm: CharmBase, relation_data: KafkaRequirerData) -> None:
        super().__init__(charm, relation_data)
        # Just to keep lint quiet, can't resolve inheritance. The same happened in super().__init__() above
        self.relation_data = relation_data

    def _on_relation_created_event(self, event: RelationCreatedEvent) -> None:
        """Event emitted when the Kafka relation is created."""
        super()._on_relation_created_event(event)

        if not self.relation_data.local_unit.is_leader():
            return

        # Sets topic, extra user roles, and "consumer-group-prefix" in the relation
        relation_data = {"topic": self.relation_data.topic}

        if self.relation_data.extra_user_roles:
            relation_data["extra-user-roles"] = self.relation_data.extra_user_roles

        if self.relation_data.consumer_group_prefix:
            relation_data["consumer-group-prefix"] = self.relation_data.consumer_group_prefix

        self.relation_data.update_relation_data(event.relation.id, relation_data)

    def _on_secret_changed_event(self, event: SecretChangedEvent):
        """Event notifying about a new value of a secret."""
        pass

    def _on_relation_changed_event(self, event: RelationChangedEvent) -> None:
        """Event emitted when the Kafka relation has changed."""
        # Check which data has changed to emit customs events.
        diff = self._diff(event)

        # Check if the topic is created
        # (the Kafka charm shared the credentials).

        # Register all new secrets with their labels
        if any(newval for newval in diff.added if self.relation_data._is_secret_field(newval)):
            self.relation_data._register_secrets_to_relation(event.relation, diff.added)

        secret_field_user = self.relation_data._generate_secret_field_name(SECRET_GROUPS.USER)
        if (
            "username" in diff.added and "password" in diff.added
        ) or secret_field_user in diff.added:
            # Emit the default event (the one without an alias).
            logger.info("topic created at %s", datetime.now())
            getattr(self.on, "topic_created").emit(event.relation, app=event.app, unit=event.unit)

            # To avoid unnecessary application restarts do not trigger
            # “endpoints_changed“ event if “topic_created“ is triggered.
            return

        # Emit an endpoints (bootstrap-server) changed event if the Kafka endpoints
        # added or changed this info in the relation databag.
        if "endpoints" in diff.added or "endpoints" in diff.changed:
            # Emit the default event (the one without an alias).
            logger.info("endpoints changed on %s", datetime.now())
            getattr(self.on, "bootstrap_server_changed").emit(
                event.relation, app=event.app, unit=event.unit
            )  # here check if this is the right design
            return


class KafkaRequires(KafkaRequirerData, KafkaRequirerEventHandlers):
    """Provider-side of the Kafka relation."""

    def __init__(
        self,
        charm: CharmBase,
        relation_name: str,
        topic: str,
        extra_user_roles: Optional[str] = None,
        consumer_group_prefix: Optional[str] = None,
        additional_secret_fields: Optional[List[str]] = [],
    ) -> None:
        KafkaRequirerData.__init__(
            self,
            charm.model,
            relation_name,
            topic,
            extra_user_roles,
            consumer_group_prefix,
            additional_secret_fields,
        )
        KafkaRequirerEventHandlers.__init__(self, charm, self)


# Opensearch related events


class OpenSearchProvidesEvent(RelationEvent):
    """Base class for OpenSearch events."""

    @property
    def index(self) -> Optional[str]:
        """Returns the index that was requested."""
        if not self.relation.app:
            return None

        return self.relation.data[self.relation.app].get("index")


class IndexRequestedEvent(OpenSearchProvidesEvent, ExtraRoleEvent):
    """Event emitted when a new index is requested for use on this relation."""


class OpenSearchProvidesEvents(CharmEvents):
    """OpenSearch events.

    This class defines the events that OpenSearch can emit.
    """

    index_requested = EventSource(IndexRequestedEvent)


class OpenSearchRequiresEvent(DatabaseRequiresEvent):
    """Base class for OpenSearch requirer events."""


class IndexCreatedEvent(AuthenticationEvent, OpenSearchRequiresEvent):
    """Event emitted when a new index is created for use on this relation."""


class OpenSearchRequiresEvents(CharmEvents):
    """OpenSearch events.

    This class defines the events that the opensearch requirer can emit.
    """

    index_created = EventSource(IndexCreatedEvent)
    endpoints_changed = EventSource(DatabaseEndpointsChangedEvent)
    authentication_updated = EventSource(AuthenticationEvent)


# OpenSearch Provides and Requires Objects


class OpenSearchProvidesData(ProviderData):
    """Provider-side of the OpenSearch relation."""

    RESOURCE_FIELD = "index"

    def __init__(self, model: Model, relation_name: str) -> None:
        super().__init__(model, relation_name)

    def set_index(self, relation_id: int, index: str) -> None:
        """Set the index in the application relation databag.

        Args:
            relation_id: the identifier for a particular relation.
            index: the index as it is _created_ on the provider charm. This needn't match the
                requested index, and can be used to present a different index name if, for example,
                the requested index is invalid.
        """
        self.update_relation_data(relation_id, {"index": index})

    def set_endpoints(self, relation_id: int, endpoints: str) -> None:
        """Set the endpoints in the application relation databag.

        Args:
            relation_id: the identifier for a particular relation.
            endpoints: the endpoint addresses for opensearch nodes.
        """
        self.update_relation_data(relation_id, {"endpoints": endpoints})

    def set_version(self, relation_id: int, version: str) -> None:
        """Set the opensearch version in the application relation databag.

        Args:
            relation_id: the identifier for a particular relation.
            version: database version.
        """
        self.update_relation_data(relation_id, {"version": version})


class OpenSearchProvidesEventHandlers(EventHandlers):
    """Provider-side of the OpenSearch relation."""

    on = OpenSearchProvidesEvents()  # pyright: ignore[reportAssignmentType]

    def __init__(self, charm: CharmBase, relation_data: OpenSearchProvidesData) -> None:
        super().__init__(charm, relation_data)
        # Just to keep lint quiet, can't resolve inheritance. The same happened in super().__init__() above
        self.relation_data = relation_data

    def _on_relation_changed_event(self, event: RelationChangedEvent) -> None:
        """Event emitted when the relation has changed."""
        # Leader only
        if not self.relation_data.local_unit.is_leader():
            return
        # Check which data has changed to emit customs events.
        diff = self._diff(event)

        # Emit an index requested event if the setup key (index name and optional extra user roles)
        # have been added to the relation databag by the application.
        if "index" in diff.added:
            getattr(self.on, "index_requested").emit(
                event.relation, app=event.app, unit=event.unit
            )


class OpenSearchProvides(OpenSearchProvidesData, OpenSearchProvidesEventHandlers):
    """Provider-side of the OpenSearch relation."""

    def __init__(self, charm: CharmBase, relation_name: str) -> None:
        OpenSearchProvidesData.__init__(self, charm.model, relation_name)
        OpenSearchProvidesEventHandlers.__init__(self, charm, self)


class OpenSearchRequiresData(RequirerData):
    """Requires data side of the OpenSearch relation."""

    def __init__(
        self,
        model: Model,
        relation_name: str,
        index: str,
        extra_user_roles: Optional[str] = None,
        additional_secret_fields: Optional[List[str]] = [],
    ):
        """Manager of OpenSearch client relations."""
        super().__init__(model, relation_name, extra_user_roles, additional_secret_fields)
        self.index = index


class OpenSearchRequiresEventHandlers(RequirerEventHandlers):
    """Requires events side of the OpenSearch relation."""

    on = OpenSearchRequiresEvents()  # pyright: ignore[reportAssignmentType]

    def __init__(self, charm: CharmBase, relation_data: OpenSearchRequiresData) -> None:
        super().__init__(charm, relation_data)
        # Just to keep lint quiet, can't resolve inheritance. The same happened in super().__init__() above
        self.relation_data = relation_data

    def _on_relation_created_event(self, event: RelationCreatedEvent) -> None:
        """Event emitted when the OpenSearch relation is created."""
        super()._on_relation_created_event(event)

        if not self.relation_data.local_unit.is_leader():
            return

        # Sets both index and extra user roles in the relation if the roles are provided.
        # Otherwise, sets only the index.
        data = {"index": self.relation_data.index}
        if self.relation_data.extra_user_roles:
            data["extra-user-roles"] = self.relation_data.extra_user_roles

        self.relation_data.update_relation_data(event.relation.id, data)

    def _on_secret_changed_event(self, event: SecretChangedEvent):
        """Event notifying about a new value of a secret."""
        if not event.secret.label:
            return

        relation = self.relation_data._relation_from_secret_label(event.secret.label)
        if not relation:
            logging.info(
                f"Received secret {event.secret.label} but couldn't parse, seems irrelevant"
            )
            return

        if relation.app == self.charm.app:
            logging.info("Secret changed event ignored for Secret Owner")

        remote_unit = None
        for unit in relation.units:
            if unit.app != self.charm.app:
                remote_unit = unit

        logger.info("authentication updated")
        getattr(self.on, "authentication_updated").emit(
            relation, app=relation.app, unit=remote_unit
        )

    def _on_relation_changed_event(self, event: RelationChangedEvent) -> None:
        """Event emitted when the OpenSearch relation has changed.

        This event triggers individual custom events depending on the changing relation.
        """
        # Check which data has changed to emit customs events.
        diff = self._diff(event)

        # Register all new secrets with their labels
        if any(newval for newval in diff.added if self.relation_data._is_secret_field(newval)):
            self.relation_data._register_secrets_to_relation(event.relation, diff.added)

        secret_field_user = self.relation_data._generate_secret_field_name(SECRET_GROUPS.USER)
        secret_field_tls = self.relation_data._generate_secret_field_name(SECRET_GROUPS.TLS)
        updates = {"username", "password", "tls", "tls-ca", secret_field_user, secret_field_tls}
        if len(set(diff._asdict().keys()) - updates) < len(diff):
            logger.info("authentication updated at: %s", datetime.now())
            getattr(self.on, "authentication_updated").emit(
                event.relation, app=event.app, unit=event.unit
            )

        # Check if the index is created
        # (the OpenSearch charm shares the credentials).
        if (
            "username" in diff.added and "password" in diff.added
        ) or secret_field_user in diff.added:
            # Emit the default event (the one without an alias).
            logger.info("index created at: %s", datetime.now())
            getattr(self.on, "index_created").emit(event.relation, app=event.app, unit=event.unit)

            # To avoid unnecessary application restarts do not trigger
            # “endpoints_changed“ event if “index_created“ is triggered.
            return

        # Emit a endpoints changed event if the OpenSearch application added or changed this info
        # in the relation databag.
        if "endpoints" in diff.added or "endpoints" in diff.changed:
            # Emit the default event (the one without an alias).
            logger.info("endpoints changed on %s", datetime.now())
            getattr(self.on, "endpoints_changed").emit(
                event.relation, app=event.app, unit=event.unit
            )  # here check if this is the right design
            return


class OpenSearchRequires(OpenSearchRequiresData, OpenSearchRequiresEventHandlers):
    """Requires-side of the OpenSearch relation."""

    def __init__(
        self,
        charm: CharmBase,
        relation_name: str,
        index: str,
        extra_user_roles: Optional[str] = None,
        additional_secret_fields: Optional[List[str]] = [],
    ) -> None:
        OpenSearchRequiresData.__init__(
            self,
            charm.model,
            relation_name,
            index,
            extra_user_roles,
            additional_secret_fields,
        )
        OpenSearchRequiresEventHandlers.__init__(self, charm, self)<|MERGE_RESOLUTION|>--- conflicted
+++ resolved
@@ -263,7 +263,7 @@
         super().__init__(*args)
 
         # Default charm events.
-        self.framework.observe(self.on.start, self._on_start)
+work.observe(self.on.start, self._on_start)
 
         # Charm events defined in the Kafka Provides charm library.
         self.kafka_provider = KafkaProvides(self, relation_name="kafka_client")
@@ -331,11 +331,7 @@
 
 # Increment this PATCH version before using `charmcraft publish-lib` or reset
 # to 0 if you are raising the major API version
-<<<<<<< HEAD
-LIBPATCH = 41
-=======
 LIBPATCH = 42
->>>>>>> 85502877
 
 PYDEPS = ["ops>=2.0.0"]
 
