--- conflicted
+++ resolved
@@ -884,7 +884,6 @@
     assert harness.get_workload_version() == WordpressContainerMock._WORDPRESS_VERSION
 
 
-<<<<<<< HEAD
 @pytest.mark.usefixtures("attach_storage")
 def test_waiting_for_leader_installation_timeout(
     patch: WordpressPatch, harness: ops.testing.Harness, app_name
@@ -923,7 +922,8 @@
         harness.charm.unit.status.message
         == "leader unit failed to initialize WordPress database in given time."
     )
-=======
+
+
 def test_valid_proxy_config(
     harness: ops.testing.Harness,
     setup_replica_consensus: typing.Callable[[], dict],
@@ -1000,5 +1000,4 @@
     charm: WordpressCharm = harness.charm
     assert charm.state.proxy_config.https_proxy == proxy_url
     wp_config = charm._gen_wp_config()
-    assert all(field in wp_config for field in [TEST_PROXY_HOST, TEST_PROXY_PORT])
->>>>>>> 16b8c7d3
+    assert all(field in wp_config for field in [TEST_PROXY_HOST, TEST_PROXY_PORT])